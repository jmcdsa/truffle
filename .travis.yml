--- conflicted
+++ resolved
@@ -24,16 +24,13 @@
       env: FABRICEVM=true
     - node_js: 8
       env: COVERAGE=true
-<<<<<<< HEAD
     - node_js: 8
       env: TEZOS=true
-=======
     - if: |
         branch = develop AND \
         type = push
       node_js: 10
       env: COLONY=true
->>>>>>> 2a720eeb
   allow_failures:
     - node_js: 8
       env: COVERAGE=true
