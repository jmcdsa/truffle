--- conflicted
+++ resolved
@@ -24,17 +24,15 @@
 // Or, alternatively pass in a zero-based address index.
 var provider = new HDWalletProvider(mnemonic, "http://localhost:8545", 5);
 
-<<<<<<< HEAD
-//Or, use your own hierarchical derivation path
+// Or, use your own hierarchical derivation path
 var provider = new HDWalletProvider(mnemonic, "http://localhost:8545", 5, 1, "m/44'/137'/0'/0/");
-=======
+
 // ...
 // Write your code here.
 // ...
 
 // At termination, `provider.engine.stop()' should be called to finish the process elegantly.
 provider.engine.stop();
->>>>>>> 4c407dee
 ```
 
 By default, the `HDWalletProvider` will use the address of the first address that's generated from the mnemonic. If you pass in a specific index, it'll use that address instead. Currently, the `HDWalletProvider` manages only one address at a time, but it can be easily upgraded to manage (i.e., "unlock") multiple addresses.
