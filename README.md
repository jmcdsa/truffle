# truffle-hdwallet-provider
HD Wallet-enabled Web3 provider. Use it to sign transactions for addresses derived from a 12-word mnemonic.

## Install

```
$ npm install truffle-hdwallet-provider
```

## Requirements
```
Node >= 7.6
```

## General Usage

You can use this provider wherever a Web3 provider is needed, not just in Truffle. For Truffle-specific usage, see next section.

```javascript
var HDWalletProvider = require("truffle-hdwallet-provider");
var mnemonic = "mountains supernatural bird..."; // 12 word mnemonic
var provider = new HDWalletProvider(mnemonic, "http://localhost:8545");

// Or, alternatively pass in a zero-based address index.
var provider = new HDWalletProvider(mnemonic, "http://localhost:8545", 5);

// Or, use your own hierarchical derivation path
var provider = new HDWalletProvider(mnemonic, "http://localhost:8545", 5, 1, "m/44'/137'/0'/0/");

// ...
// Write your code here.
// ...

// At termination, `provider.engine.stop()' should be called to finish the process elegantly.
provider.engine.stop();
```

By default, the `HDWalletProvider` will use the address of the first address that's generated from the mnemonic. If you pass in a specific index, it'll use that address instead.

Parameters:

<<<<<<< HEAD
| Parameter | Type | Default | Required | Description |
| ------ | ---- | ------- | ----------- | ----------- |
| `mnemonic` | *`string*` | null | [x] | 12 word mnemonic which addresses are created from. |
| `provider` | `string\|object` | `null` | [x] | URI or Ethereum client to send all other non-transaction-related Web3 requests |
| `address_index` | `number` | `0` | [ ] | If specified, will tell the provider to manage the address at the index specified |
| `num_addresses` | `number` | `1` | [ ] | If specified, will create `number` addresses when instantiated |
| `shareNonce` | `boolean` | `true` | [ ] | If false, a new WalletProvider will track its own nonce-state |
| `wallet_hdpath` | `string` | `"m/44'/60'/0'/0/"` | [ ] | If specified, will tell the wallet engine what derivation path should use to derive addresses. |


=======
- `mnemonic`: `string`. 12 word mnemonic which addresses are created from.
- `provider_uri`: `string`. URI of Ethereum client to send all other non-transaction-related Web3 requests.
- `address_index`: `number`, optional. If specified, will tell the provider to manage the address or addresses starting at the index specified. Defaults to the first address (index `0`).
- `num_addresses`: `number`, optional. If specified, will tell the provider to manage the specified number of addresses. Defaults to `1`.
>>>>>>> 0f91b885

### Private Keys

Instead of a mnemonic, you can alternatively provide a private key or array of private keys as the first parameter. When providing an array, `address_index` and `num_addresses` are fully supported.

```javascript
var HDWalletProvider = require("truffle-hdwallet-provider");
//load single private key as string
var provider = new HDWalletProvider("3f841bf589fdf83a521e55d51afddc34fa65351161eead24f064855fc29c9580", "http://localhost:8545");

// Or, pass an array of private keys, and optionally use a certain subset of addresses
var privateKeys = [
  "3f841bf589fdf83a521e55d51afddc34fa65351161eead24f064855fc29c9580",
  "9549f39decea7b7504e15572b2c6a72766df0281cea22bd1a3bc87166b1ca290",
];
var provider = new HDWalletProvider(privateKeys, "http://localhost:8545", 0, 2); //start at address_index 0 and load both addresses
```
**NOTE: This is just an example. NEVER hard code production/mainnet private keys in your code or commit them to git. They should always be loaded from environment variables or a secure secret management system.**
## Truffle Usage

You can easily use this within a Truffle configuration. For instance:

truffle.js
```javascript
var HDWalletProvider = require("truffle-hdwallet-provider");

var mnemonic = "mountains supernatural bird ...";

module.exports = {
  networks: {
    development: {
      host: "localhost",
      port: 8545,
      network_id: "*" // Match any network id
    },
    ropsten: {
      // must be a thunk, otherwise truffle commands may hang in CI
      provider: () =>
        new HDWalletProvider(mnemonic, "https://ropsten.infura.io/"),
      network_id: '3',
    }
  }
};
```<|MERGE_RESOLUTION|>--- conflicted
+++ resolved
@@ -39,7 +39,6 @@
 
 Parameters:
 
-<<<<<<< HEAD
 | Parameter | Type | Default | Required | Description |
 | ------ | ---- | ------- | ----------- | ----------- |
 | `mnemonic` | *`string*` | null | [x] | 12 word mnemonic which addresses are created from. |
@@ -49,13 +48,6 @@
 | `shareNonce` | `boolean` | `true` | [ ] | If false, a new WalletProvider will track its own nonce-state |
 | `wallet_hdpath` | `string` | `"m/44'/60'/0'/0/"` | [ ] | If specified, will tell the wallet engine what derivation path should use to derive addresses. |
 
-
-=======
-- `mnemonic`: `string`. 12 word mnemonic which addresses are created from.
-- `provider_uri`: `string`. URI of Ethereum client to send all other non-transaction-related Web3 requests.
-- `address_index`: `number`, optional. If specified, will tell the provider to manage the address or addresses starting at the index specified. Defaults to the first address (index `0`).
-- `num_addresses`: `number`, optional. If specified, will tell the provider to manage the specified number of addresses. Defaults to `1`.
->>>>>>> 0f91b885
 
 ### Private Keys
 
@@ -74,6 +66,7 @@
 var provider = new HDWalletProvider(privateKeys, "http://localhost:8545", 0, 2); //start at address_index 0 and load both addresses
 ```
 **NOTE: This is just an example. NEVER hard code production/mainnet private keys in your code or commit them to git. They should always be loaded from environment variables or a secure secret management system.**
+
 ## Truffle Usage
 
 You can easily use this within a Truffle configuration. For instance:
