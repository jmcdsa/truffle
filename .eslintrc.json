{
  "env": {
    "es6": true,
    "node": true
  },
  "parserOptions": {
    "ecmaVersion": 9,
    "sourceType": "module"
  },
  "rules": {
<<<<<<< HEAD
    "no-unused-vars": [2, {"argsIgnorePattern": "^_"}],
    "quote-props": ["error", "consistent"],
    "semi": [2, "always"],
    "no-mixed-operators": 1,
    "no-tabs": 1,
    "no-useless-escape": 1
=======
    "quote-props": [ "error", "consistent" ],
    "semi": [ "error", "always" ],
    "no-mixed-operators": "warn",
    "no-tabs": "warn",
    "no-useless-escape": "warn"
>>>>>>> bee012c8
  }
}<|MERGE_RESOLUTION|>--- conflicted
+++ resolved
@@ -8,19 +8,11 @@
     "sourceType": "module"
   },
   "rules": {
-<<<<<<< HEAD
-    "no-unused-vars": [2, {"argsIgnorePattern": "^_"}],
-    "quote-props": ["error", "consistent"],
-    "semi": [2, "always"],
-    "no-mixed-operators": 1,
-    "no-tabs": 1,
-    "no-useless-escape": 1
-=======
+    "no-unused-vars": ["error", {"argsIgnorePattern": "^_"}],
     "quote-props": [ "error", "consistent" ],
     "semi": [ "error", "always" ],
     "no-mixed-operators": "warn",
     "no-tabs": "warn",
     "no-useless-escape": "warn"
->>>>>>> bee012c8
   }
 }