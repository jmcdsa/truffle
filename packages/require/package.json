--- conflicted
+++ resolved
@@ -16,13 +16,8 @@
   "dependencies": {
     "@truffle/expect": "^0.0.10",
     "original-require": "1.0.1",
-<<<<<<< HEAD
-    "truffle-config": "^1.1.20",
     "@truffle/interface-adapter": "^0.2.5",
-=======
     "@truffle/config": "^1.1.20",
-    "truffle-interface-adapter": "^0.2.5",
->>>>>>> 5e3dd1d7
     "web3": "1.2.1"
   },
   "devDependencies": {
