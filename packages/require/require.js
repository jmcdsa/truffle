const fs = require("fs");
const path = require("path");
const Module = require("module");
const vm = require("vm");
const originalrequire = require("original-require");
const expect = require("@truffle/expect");
const {
  Web3Shim,
  createInterfaceAdapter
} = require("@truffle/interface-adapter");
const Config = require("@truffle/config");

// options.file: path to file to execute. Must be a module that exports a function.
// options.args: arguments passed to the exported function within file. If a callback
//   is not included in args, exported function is treated as synchronous.
// options.context: Object containing any global variables you'd like set when this
//   function is run.
const Require = {
  file: function(options) {
    let source;
    const file = options.file;
    const config = options.config;

    expect.options(options, ["file"]);

    options = Config.default().with(options);

    source = fs.readFileSync(options.file, { encoding: "utf8" });

    // Modified from here: https://gist.github.com/anatoliychakkaev/1599423
    const m = new Module(file);

    // Provide all the globals listed here: https://nodejs.org/api/globals.html
    const context = {
      __dirname: path.dirname(file),
      __filename: file,
      Buffer,
      clearImmediate,
      clearInterval,
      clearTimeout,
      console,
      exports,
      global,
      process,
      setImmediate,
      setInterval,
      setTimeout,
      config,
      module: m,
      artifacts: options.resolver,
      require: pkgPath => {
        // Ugh. Simulate a full require function for the file.
        pkgPath = pkgPath.trim();

        // If absolute, just require.
        if (path.isAbsolute(pkgPath)) return originalrequire(pkgPath);

        // If relative, it's relative to the file.
        if (pkgPath[0] === ".") {
          return originalrequire(path.join(path.dirname(file), pkgPath));
        } else {
          // Not absolute, not relative, must be a globally or locally installed module.
          // Try local first.
          // Here we have to require from the node_modules directory directly.

          var moduleDir = path.dirname(file);
          while (true) {
            try {
              return originalrequire(
                path.join(moduleDir, "node_modules", pkgPath)
              );
            } catch (e) {}
            var oldModuleDir = moduleDir;
            moduleDir = path.join(moduleDir, "..");
            if (moduleDir === oldModuleDir) break;
          }

          // Try global, and let the error throw.
          return originalrequire(pkgPath);
        }
      }
    };

    // Now add contract names.
    Object.keys(options.context || {}).forEach(key => {
      context[key] = options.context[key];
    });

    const old_cwd = process.cwd();

    process.chdir(path.dirname(file));

    const script = vm.createScript(source, file);
    script.runInNewContext(context);

    process.chdir(old_cwd);

    return m.exports;
  },

  exec: async function(options) {
    expect.options(options, [
      "contracts_build_directory",
      "file",
      "resolver",
      "provider",
      "network",
      "network_id"
    ]);

    const interfaceAdapter = createInterfaceAdapter({
      provider: options.provider,
      networkType: options.networks[options.network].type
    });
    const web3 = new Web3Shim({
      provider: options.provider,
      networkType: options.networks[options.network].type
    });

<<<<<<< HEAD
    const fn = this.file({
      file: options.file,
      context: { web3, interfaceAdapter },
      resolver: options.resolver
    });
    return fn();
=======
    try {
      const fn = this.file({
        file: options.file,
        context: { web3, interfaceAdapter },
        resolver: options.resolver,
        config: options
      });
      fn(done);
    } catch (error) {
      done(error);
    }
>>>>>>> 6742c7c0
  }
};

module.exports = Require;<|MERGE_RESOLUTION|>--- conflicted
+++ resolved
@@ -16,7 +16,7 @@
 // options.context: Object containing any global variables you'd like set when this
 //   function is run.
 const Require = {
-  file: function(options) {
+  file: function (options) {
     let source;
     const file = options.file;
     const config = options.config;
@@ -98,7 +98,7 @@
     return m.exports;
   },
 
-  exec: async function(options) {
+  exec: async function (options) {
     expect.options(options, [
       "contracts_build_directory",
       "file",
@@ -117,26 +117,13 @@
       networkType: options.networks[options.network].type
     });
 
-<<<<<<< HEAD
     const fn = this.file({
       file: options.file,
       context: { web3, interfaceAdapter },
-      resolver: options.resolver
+      resolver: options.resolver,
+      config: options
     });
     return fn();
-=======
-    try {
-      const fn = this.file({
-        file: options.file,
-        context: { web3, interfaceAdapter },
-        resolver: options.resolver,
-        config: options
-      });
-      fn(done);
-    } catch (error) {
-      done(error);
-    }
->>>>>>> 6742c7c0
   }
 };
 
