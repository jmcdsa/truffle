--- conflicted
+++ resolved
@@ -8,11 +8,7 @@
 import { prepareContracts, lineOf } from "../helpers";
 import Debugger from "lib/debugger";
 
-<<<<<<< HEAD
-import { Utils as TruffleCodecUtils } from "@truffle/codec";
-=======
 import * as Codec from "@truffle/codec";
->>>>>>> a962a994
 
 import solidity from "lib/solidity/selectors";
 
@@ -147,11 +143,7 @@
 
     await session.continueUntilBreakpoint();
 
-<<<<<<< HEAD
-    const variables = TruffleCodecUtils.Conversion.nativizeVariables(
-=======
-    const variables = Codec.Format.Utils.Inspect.nativizeVariables(
->>>>>>> a962a994
+    const variables = Codec.Format.Utils.Inspect.nativizeVariables(
       await session.variables()
     );
 
@@ -187,11 +179,7 @@
 
     await session.continueUntilBreakpoint();
 
-<<<<<<< HEAD
-    const variables = TruffleCodecUtils.Conversion.nativizeVariables(
-=======
-    const variables = Codec.Format.Utils.Inspect.nativizeVariables(
->>>>>>> a962a994
+    const variables = Codec.Format.Utils.Inspect.nativizeVariables(
       await session.variables()
     );
 
@@ -225,11 +213,7 @@
 
     await session.continueUntilBreakpoint();
 
-<<<<<<< HEAD
-    const variables = TruffleCodecUtils.Conversion.nativizeVariables(
-=======
-    const variables = Codec.Format.Utils.Inspect.nativizeVariables(
->>>>>>> a962a994
+    const variables = Codec.Format.Utils.Inspect.nativizeVariables(
       await session.variables()
     );
 
@@ -265,11 +249,7 @@
 
     await session.continueUntilBreakpoint();
 
-<<<<<<< HEAD
-    const variables = TruffleCodecUtils.Conversion.nativizeVariables(
-=======
-    const variables = Codec.Format.Utils.Inspect.nativizeVariables(
->>>>>>> a962a994
+    const variables = Codec.Format.Utils.Inspect.nativizeVariables(
       await session.variables()
     );
 
@@ -303,11 +283,7 @@
 
     await session.continueUntilBreakpoint();
 
-<<<<<<< HEAD
-    const variables = TruffleCodecUtils.Conversion.nativizeVariables(
-=======
-    const variables = Codec.Format.Utils.Inspect.nativizeVariables(
->>>>>>> a962a994
+    const variables = Codec.Format.Utils.Inspect.nativizeVariables(
       await session.variables()
     );
 
