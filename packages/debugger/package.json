--- conflicted
+++ resolved
@@ -20,16 +20,10 @@
     "test:debug": "NODE_ENV=testing node --inspect ./node_modules/.bin/mocha-webpack --webpack-config webpack/webpack.config-test.js --recursive"
   },
   "dependencies": {
-<<<<<<< HEAD
-=======
     "@truffle/code-utils": "^1.2.9",
-    "@truffle/decode-utils": "^1.0.18",
-    "@truffle/decoder": "^3.0.14",
->>>>>>> ca5137e0
     "@truffle/expect": "^0.0.11",
     "@truffle/solidity-utils": "^1.2.5",
     "@truffle/codec": "^3.0.12",
-    "@truffle/code-utils": "^1.2.8",
     "bn.js": "^4.11.8",
     "debug": "^4.1.0",
     "json-pointer": "^0.6.0",
