import debugModule from "debug";
const debug = debugModule("debugger:data:sagas");

import { put, takeEvery, select } from "redux-saga/effects";

import { prefixName, stableKeccak256, makeAssignment } from "lib/helpers";

import { TICK } from "lib/trace/actions";
import * as actions from "../actions";
import * as trace from "lib/trace/sagas";
import * as evm from "lib/evm/sagas";
import * as web3 from "lib/web3/sagas";

import data from "../selectors";

import sum from "lodash.sum";

import * as CodecUtils from "truffle-codec-utils";
import {
  getStorageAllocations,
  getMemoryAllocations,
  getAbiAllocations,
  readStack,
  storageSize,
  decodeVariable
} from "truffle-codec";
import BN from "bn.js";

export function* scope(nodeId, pointer, parentId, sourceId) {
  yield put(actions.scope(nodeId, pointer, parentId, sourceId));
}

export function* declare(node) {
  yield put(actions.declare(node));
}

export function* defineType(node) {
  yield put(actions.defineType(node));
}

function* tickSaga() {
  yield* variablesAndMappingsSaga();
  yield* trace.signalTickSagaCompletion();
}

<<<<<<< HEAD
const DEFAULT_DECODE_OPTIONS = {
  forceNonPayable: false
};

export function* decode(definition, ref, options = DEFAULT_DECODE_OPTIONS) {
=======
export function* decode(definition, ref) {
>>>>>>> 9a59da57
  let userDefinedTypes = yield select(data.views.userDefinedTypes);
  let state = yield select(data.current.state);
  let mappingKeys = yield select(data.views.mappingKeys);
  let allocations = yield select(data.info.allocations);
  let instances = yield select(data.views.instances);
  let contexts = yield select(data.views.contexts);
  let currentContext = yield select(data.current.context);
  let internalFunctionsTable = yield select(
    data.current.functionsByProgramCounter
  );
  let blockNumber = yield select(data.views.blockNumber);

  let ZERO_WORD = new Uint8Array(CodecUtils.EVM.WORD_SIZE); //automatically filled with zeroes
  let NO_CODE = new Uint8Array(); //empty array

<<<<<<< HEAD
  if (options.forceNonPayable) {
    //HACK
    //this option is passed when decoding mapping keys.
    //it forces addresses to always be decoded as nonpayable
    //(this works due to a hack in isAddressPayable, where you
    //can pass compiler = null for that effect)
    currentContext = { ...currentContext, compiler: null };
  }

=======
>>>>>>> 9a59da57
  let decoder = decodeVariable(definition, ref, {
    userDefinedTypes,
    state,
    mappingKeys,
    allocations,
    contexts,
    currentContext,
    internalFunctionsTable
  });

  debug("beginning decoding");
  let result = decoder.next();
  while (!result.done) {
    debug("request received");
    let request = result.value;
    let response;
    switch (request.type) {
      case "storage":
        //the debugger supplies all storage it knows at the beginning.
        //any storage it does not know is presumed to be zero.
        response = ZERO_WORD;
        break;
      case "code":
        let address = request.address;
        if (address in instances) {
          response = instances[address];
        } else if (address === CodecUtils.EVM.ZERO_ADDRESS) {
          //HACK: to avoid displaying the zero address to the user as an
          //affected address just because they decoded a contract or external
          //function variable that hadn't been initialized yet, we give the
          //zero address's codelessness its own private cache :P
          response = NO_CODE;
        } else {
          //I don't want to write a new web3 saga, so let's just use
          //obtainBinaries with a one-element array
          debug("fetching binary");
          let binary = (yield* web3.obtainBinaries([address], blockNumber))[0];
          debug("adding instance");
          yield* evm.addInstance(address, binary);
          response = CodecUtils.Conversion.toBytes(binary);
        }
        break;
      default:
        debug("unrecognized request type!");
    }
    debug("sending response");
    result = decoder.next(response);
  }
  //at this point, result.value holds the final value
  debug("done decoding");
  debug("decoded value: %O", result.value);
  return result.value;
}

function* variablesAndMappingsSaga() {
  let node = yield select(data.current.node);
  let scopes = yield select(data.views.scopes.inlined);
  let referenceDeclarations = yield select(data.views.referenceDeclarations);
  let allocations = yield select(data.info.allocations.storage.byId);
  let currentAssignments = yield select(data.proc.assignments);
  let mappedPaths = yield select(data.proc.mappedPaths);
  let currentDepth = yield select(data.current.functionDepth);
  let address = yield select(data.current.address);
  //storage address, not code address

  let stack = yield select(data.next.state.stack); //note the use of next!
  //in this saga we are interested in the *results* of the current instruction
  //note that the decoder is still based on data.current.state; that's fine
  //though.  There's already a delay between when we record things off the
  //stack and when we decode them, after all.  Basically, nothing serious
  //should happen after an index node but before the index access node that
  //would cause storage, memory, or calldata to change, meaning that even if
  //the literal we recorded was a pointer, it will still be valid at the time
  //we use it.  (The other literals we make use of, for the base expressions,
  //are not decoded, so no potential mismatch there would be relevant anyway.)

  let alternateStack = yield select(data.nextMapped.state.stack);
  //HACK: unfortunately, in some cases, data.next.state.stack gets the wrong
  //results due to unmapped instructions intervening.  So, we get the stack at
  //the next *mapped* stack instead.  This is something of a hack and won't
  //work if we're about to change context, but it should work in the cases that
  //need it.

  if (!stack) {
    return;
  }

  let top = stack.length - 1;
  var assignment, assignments, preambleAssignments, baseExpression, slot, path;

  if (!node) {
    return;
  }

  // stack is only ready for interpretation after the last step of each
  // source range
  //
  // the data module always looks at the result of a particular opcode
  // (i.e., the following trace step's stack/memory/storage), so this
  // asserts that the _current_ operation is the final one before
  // proceeding
  if (!(yield select(data.views.atLastInstructionForSourceRange))) {
    return;
  }

  //HACK: modifier preamble
  //modifier definitions are typically skipped (this includes constructor
  //definitions when called as a base constructor); as such I've added this
  //"modifier preamble" to catch them
  if (yield select(data.current.aboutToModify)) {
    let modifier = yield select(data.current.modifierBeingInvoked);
    //may be either a modifier or base constructor
    let currentIndex = yield select(data.current.modifierArgumentIndex);
    debug("currentIndex %d", currentIndex);
    let parameters = modifier.parameters.parameters;
    //now: look at the parameters *after* the current index.  we'll need to
    //adjust for those.
    let parametersLeft = parameters.slice(currentIndex + 1);
    let adjustment = sum(parametersLeft.map(CodecUtils.Definition.stackSize));
    debug("adjustment %d", adjustment);
    preambleAssignments = assignParameters(
      parameters,
      top + adjustment,
      currentDepth
    );
  } else {
    preambleAssignments = {};
  }

  switch (node.nodeType) {
    case "FunctionDefinition":
    case "ModifierDefinition":
      //NOTE: this will *not* catch most modifier definitions!
      //the rest hopefully will be caught by the modifier preamble
      //(in fact they won't all be, but...)

      //HACK: filter out some garbage
      //this filters out the case where we're really in an invocation of a
      //modifier or base constructor, but have temporarily hit the definition
      //node for some reason.  However this obviously can have a false positive
      //in the case where a function has the same modifier twice.
      let nextModifier = yield select(data.next.modifierBeingInvoked);
      if (nextModifier && nextModifier.id === node.id) {
        break;
      }

      let parameters = node.parameters.parameters;
      //note that we do *not* include return parameters, since those are
      //handled by the VariableDeclaration case (no, I don't know why it
      //works out that way)

      //we can skip preambleAssignments here, that isn't used in this case
      assignments = assignParameters(parameters, top, currentDepth);

      debug("Function definition case");
      debug("assignments %O", assignments);

      yield put(actions.assign(assignments));
      break;

    case "ContractDefinition":
      let allocation = allocations[node.id];

      debug("Contract definition case");
      debug("allocations %O", allocations);
      debug("allocation %O", allocation);
      assignments = {};
      for (let id in allocation.members) {
        id = Number(id); //not sure why we're getting them as strings, but...
        let idObj = { astId: id, address };
        let fullId = stableKeccak256(idObj);
        //we don't use makeAssignment here as we had to compute the ID anyway
        assignment = {
          ...idObj,
          id: fullId,
          ref: {
            ...((currentAssignments.byId[fullId] || {}).ref || {}),
            ...allocation.members[id].pointer
          }
        };
        assignments[fullId] = assignment;
      }
      debug("assignments %O", assignments);

      //this case doesn't need preambleAssignments either
      yield put(actions.assign(assignments));
      break;

    case "FunctionTypeName":
      //HACK
      //for some reasons, for declarations of local variables of function type,
      //we land on the FunctionTypeName instead of the VariableDeclaration,
      //so we replace the node with its parent (the VariableDeclaration)
      node = scopes[scopes[node.id].parentId].definition;
      //let's do a quick check that it *is* a VariableDeclaration before
      //continuing
      if (node.nodeType !== "VariableDeclaration") {
        break;
      }
    //otherwise, deliberately fall through to the VariableDeclaration case
    //NOTE: DELIBERATE FALL-THROUGH
    case "VariableDeclaration":
      let varId = node.id;
      debug("Variable declaration case");
      debug("currentDepth %d varId %d", currentDepth, varId);

      //NOTE: We're going to make the assignment conditional here; here's why.
      //There's a bug where calling the autogenerated accessor for a public
      //contract variable causes the debugger to see two additional
      //declarations for that variable... which this code reads as local
      //variable declarations.  Rather than prevent this at the source, we're
      //just going to check for it here, by not adding a local variable if said
      //variable is already a contract variable.

      if (
        currentAssignments.byAstId[varId] !== undefined &&
        currentAssignments.byAstId[varId].some(
          id => currentAssignments.byId[id].address !== undefined
        )
      ) {
        debug("already a contract variable!");
        break;
      }

      //otherwise, go ahead and make the assignment
      assignment = makeAssignment(
        { astId: varId, stackframe: currentDepth },
        {
          location: "stack",
          from: top - CodecUtils.Definition.stackSize(node) + 1,
          to: top
        }
      );
      assignments = { [assignment.id]: assignment };
      //this case doesn't need preambleAssignments either
      debug("assignments: %O", assignments);
      yield put(actions.assign(assignments));
      break;

    case "IndexAccess":
      // to track `mapping` types known indices
      // (and also *some* known indices for arrays)

      //HACK: we use the alternate stack in this case

      debug("Index access case");

      //we're going to start by doing the same thing as in the default case
      //(see below) -- getting things ready for an assignment.  Then we're
      //going to forget this for a bit while we handle the rest...
      assignments = {
        ...preambleAssignments,
        ...literalAssignments(node, alternateStack, currentDepth)
      };

      //we'll need this
      baseExpression = node.baseExpression;

      //but first, a diversion -- is this something that could not *possibly*
      //lead to a mapping?  i.e., either a bytes, or an array of non-reference
      //types, or a non-storage array?
      //if so, we'll just do the assign and quit out early
      //(note: we write it this way because mappings aren't caught by
      //isReference)
      if (
        CodecUtils.Definition.typeClass(baseExpression) === "bytes" ||
        (CodecUtils.Definition.typeClass(baseExpression) === "array" &&
          (CodecUtils.Definition.isReference(node)
            ? CodecUtils.Definition.referenceType(baseExpression) !== "storage"
            : !CodecUtils.Definition.isMapping(node)))
      ) {
        debug("Index case bailed out early");
        debug("typeClass %s", CodecUtils.Definition.typeClass(baseExpression));
        debug(
          "referenceType %s",
          CodecUtils.Definition.referenceType(baseExpression)
        );
        debug("isReference(node) %o", CodecUtils.Definition.isReference(node));
        yield put(actions.assign(assignments));
        break;
      }

      let keyDefinition = CodecUtils.Definition.keyDefinition(
        baseExpression,
        scopes
      );
      //if we're dealing with an array, this will just spoof up a uint
      //definition :)

      //now... the decoding! (this is messy)
      let indexValue = yield* decodeMappingKeySaga(
        node.indexExpression,
        keyDefinition
      );

      debug("index value %O", indexValue);
      debug("keyDefinition %o", keyDefinition);

      //whew! But we're not done yet -- we need to turn this decoded key into
      //an actual path (assuming we *did* decode it; we check both for null
      //and for the result being a Value and not an Error)
      //OK, not an actual path -- we're just going to use a simple offset for
      //the path.  But that's OK, because the mappedPaths reducer will turn
      //it into an actual path.
      if (indexValue != null && indexValue.value) {
        path = fetchBasePath(
          baseExpression,
          mappedPaths,
          currentAssignments,
          currentDepth
        );

        let slot = { path };

        //we need to do things differently depending on whether we're dealing
        //with an array or mapping
        switch (CodecUtils.Definition.typeClass(baseExpression)) {
          case "array":
            slot.hashPath = CodecUtils.Definition.isDynamicArray(
              baseExpression
            );
            slot.offset = indexValue.value.asBN.muln(
              //HACK: the allocation format here is wrong (object rather than
              //array), but it doesn't matter because we're not using that here
              storageSize(node, referenceDeclarations, allocations).words
            );
            break;
          case "mapping":
            slot.key = indexValue;
            slot.offset = new BN(0);
            break;
          default:
            debug("unrecognized index access!");
        }
        debug("slot %O", slot);

        //now, map it! (and do the assign as well)
        yield put(
          actions.mapPathAndAssign(
            address,
            slot,
            assignments,
            CodecUtils.Definition.typeIdentifier(node),
            CodecUtils.Definition.typeIdentifier(baseExpression)
          )
        );
      } else {
        //if we failed to decode, just do the assign from above
        debug("failed to decode, just assigning");
        yield put(actions.assign(assignments));
      }

      break;

    case "MemberAccess":
      //HACK: we use the alternate stack in this case

      //we're going to start by doing the same thing as in the default case
      //(see below) -- getting things ready for an assignment.  Then we're
      //going to forget this for a bit while we handle the rest...
      assignments = {
        ...preambleAssignments,
        ...literalAssignments(node, alternateStack, currentDepth)
      };

      debug("Member access case");

      //MemberAccess uses expression, not baseExpression
      baseExpression = node.expression;

      //if this isn't a storage struct, or the element isn't of reference type,
      //we'll just do the assignment and quit out (again, note that mappings
      //aren't caught by isReference)
      if (
        CodecUtils.Definition.typeClass(baseExpression) !== "struct" ||
        (CodecUtils.Definition.isReference(node)
          ? CodecUtils.Definition.referenceType(baseExpression) !== "storage"
          : !CodecUtils.Definition.isMapping(node))
      ) {
        debug("Member case bailed out early");
        yield put(actions.assign(assignments));
        break;
      }

      //but if it is a storage struct, we have to map the path as well
      path = fetchBasePath(
        baseExpression,
        mappedPaths,
        currentAssignments,
        currentDepth
      );

      slot = { path };

      let structId = CodecUtils.Definition.typeId(baseExpression);
      let memberAllocation =
        allocations[structId].members[node.referencedDeclaration];

      slot.offset = memberAllocation.pointer.range.from.slot.offset.clone();

      debug("slot %o", slot);
      yield put(
        actions.mapPathAndAssign(
          address,
          slot,
          assignments,
          CodecUtils.Definition.typeIdentifier(node),
          CodecUtils.Definition.typeIdentifier(baseExpression)
        )
      );

    default:
      if (node.typeDescriptions == undefined) {
        break;
      }

      debug("decoding expression value %O", node.typeDescriptions);
      debug("default case");
      debug("currentDepth %d node.id %d", currentDepth, node.id);

      assignments = {
        ...preambleAssignments,
        ...literalAssignments(node, stack, currentDepth)
      };
      yield put(actions.assign(assignments));
      break;
  }
}

function* decodeMappingKeySaga(indexDefinition, keyDefinition) {
  //something of a HACK -- cleans any out-of-range booleans
  //resulting from the main mapping key decoding loop
  let indexValue = yield* decodeMappingKeyCore(indexDefinition, keyDefinition);
  return indexValue ? CodecUtils.Conversion.cleanBool(indexValue) : indexValue;
}

function* decodeMappingKeyCore(indexDefinition, keyDefinition) {
  let scopes = yield select(data.views.scopes.inlined);
  let currentAssignments = yield select(data.proc.assignments);
  let currentDepth = yield select(data.current.functionDepth);

  //why the loop? see the end of the block it heads for an explanatory
  //comment
  while (true) {
    let indexId = indexDefinition.id;
    //indices need to be identified by stackframe
    let indexIdObj = { astId: indexId, stackframe: currentDepth };
    let fullIndexId = stableKeccak256(indexIdObj);

    const indexReference = (currentAssignments.byId[fullIndexId] || {}).ref;

    if (CodecUtils.Definition.isSimpleConstant(indexDefinition)) {
      //while the main case is the next one, where we look for a prior
      //assignment, we need this case (and need it first) for two reasons:
      //1. some constant expressions (specifically, string and hex literals)
      //aren't sourcemapped to and so won't have a prior assignment
      //2. if the key type is bytesN but the expression is constant, the
      //value will go on the stack *left*-padded instead of right-padded,
      //so looking for a prior assignment will read the wrong value.
      //so instead it's preferable to use the constant directly.
      debug("about to decode simple literal");
<<<<<<< HEAD
      return yield* decode(
        keyDefinition,
        { location: "definition", definition: indexDefinition },
        { forceNonPayable: true }
      );
=======
      return yield* decode(keyDefinition, {
        location: "definition",
        definition: indexDefinition
      });
>>>>>>> 9a59da57
    } else if (indexReference) {
      //if a prior assignment is found
      let splicedDefinition;
      //in general, we want to decode using the key definition, not the index
      //definition. however, the key definition may have the wrong location
      //on it.  so, when applicable, we splice the index definition location
      //onto the key definition location.
      if (CodecUtils.Definition.isReference(indexDefinition)) {
        splicedDefinition = CodecUtils.Definition.spliceLocation(
          keyDefinition,
          CodecUtils.Definition.referenceType(indexDefinition)
        );
        //we could put code here to add on the "_ptr" ending when absent,
        //but we presently ignore that ending, so we'll skip that
      } else {
        splicedDefinition = keyDefinition;
      }
      debug("about to decode");
      return yield* decode(splicedDefinition, indexReference, {
        forceNonPayable: true
      });
    } else if (
      indexDefinition.referencedDeclaration &&
      scopes[indexDefinition.referencedDeclaration]
    ) {
      //there's one more reason we might have failed to decode it: it might be a
      //constant state variable.  Unfortunately, we don't know how to decode all
      //those at the moment, but we can handle the ones we do know how to decode.
      //In the future hopefully we will decode all of them
      debug("referencedDeclaration %d", indexDefinition.referencedDeclaration);
      let indexConstantDeclaration =
        scopes[indexDefinition.referencedDeclaration].definition;
      debug("indexConstantDeclaration %O", indexConstantDeclaration);
      if (indexConstantDeclaration.constant) {
        let indexConstantDefinition = indexConstantDeclaration.value;
        //next line filters out constants we don't know how to handle
        if (CodecUtils.Definition.isSimpleConstant(indexConstantDefinition)) {
          debug("about to decode simple constant");
<<<<<<< HEAD
          return yield* decode(
            keyDefinition,
            {
              location: "definition",
              definition: indexConstantDeclaration.value
            },
            { forceNonPayable: true }
          );
=======
          return yield* decode(keyDefinition, {
            location: "definition",
            definition: indexConstantDeclaration.value
          });
>>>>>>> 9a59da57
        } else {
          return null; //can't decode; see below for more explanation
        }
      } else {
        return null; //can't decode; see below for more explanation
      }
    }
    //there's still one more reason we might have failed to decode it:
    //certain (silent) type conversions aren't sourcemapped either.
    //(thankfully, any type conversion that actually *does* something seems
    //to be sourcemapped.)  So if we've failed to decode it, we try again
    //with the argument of the type conversion, if it is one; we leave
    //indexValue undefined so the loop will continue
    //(note that this case is last for a reason; if this were earlier, it
    //would catch *non*-silent type conversions, which we want to just read
    //off the stack)
    else if (indexDefinition.kind === "typeConversion") {
      indexDefinition = indexDefinition.arguments[0];
    }
    //...also prior to 0.5.0, unary + was legal, which needs to be accounted
    //for for the same reason
    else if (
      indexDefinition.nodeType === "UnaryOperation" &&
      indexDefinition.operator === "+"
    ) {
      indexDefinition = indexDefinition.subExpression;
    }
    //otherwise, we've just totally failed to decode it, so we mark
    //indexValue as null (as distinct from undefined) to indicate this.  In
    //the future, we should be able to decode all mapping keys, but we're
    //not quite there yet, sorry (because we can't yet handle all constant
    //state variables)
    else {
      return null;
    }
    //now, as mentioned, retry in the typeConversion case
    //(or unary + case)
  }
}

export function* reset() {
  yield put(actions.reset());
}

export function* recordAllocations() {
  const contracts = yield select(
    data.views.userDefinedTypes.contractDefinitions
  );
  debug("contracts %O", contracts);
  const referenceDeclarations = yield select(data.views.referenceDeclarations);
  const userDefinedTypes = yield select(data.views.userDefinedTypes);
  debug("referenceDeclarations %O", referenceDeclarations);
  const storageAllocations = getStorageAllocations(
    referenceDeclarations,
    contracts
  );
  debug("storageAllocations %O", storageAllocations);
  const memoryAllocations = getMemoryAllocations(referenceDeclarations);
<<<<<<< HEAD
  const calldataAllocations = getAbiAllocations(referenceDeclarations);
=======
  const calldataAllocations = getAbiAllocations(userDefinedTypes);
>>>>>>> 9a59da57
  yield put(
    actions.allocate(storageAllocations, memoryAllocations, calldataAllocations)
  );
}

function literalAssignments(node, stack, currentDepth) {
  let top = stack.length - 1;

  let literal;
  try {
    literal = readStack(
      stack,
      top - CodecUtils.Definition.stackSize(node) + 1,
      top
    );
  } catch (error) {
    literal = undefined; //not sure if this is right, but this is what would
    //happen before, so I figure it's safe?
  }

  let assignment = makeAssignment(
    { astId: node.id, stackframe: currentDepth },
    { location: "stackliteral", literal }
  );

  return { [assignment.id]: assignment };
}

//takes a parameter list as given in the AST
function assignParameters(parameters, top, functionDepth) {
  let reverseParameters = parameters.slice().reverse();
  //reverse is in-place, so we use slice() to clone first
  debug("reverseParameters %o", parameters);

  let currentPosition = top;
  let assignments = {};

  for (let parameter of reverseParameters) {
    let words = CodecUtils.Definition.stackSize(parameter);
    let pointer = {
      location: "stack",
      from: currentPosition - words + 1,
      to: currentPosition
    };
    let assignment = makeAssignment(
      { astId: parameter.id, stackframe: functionDepth },
      pointer
    );
    assignments[assignment.id] = assignment;
    currentPosition -= words;
  }
  return assignments;
}

function fetchBasePath(
  baseNode,
  mappedPaths,
  currentAssignments,
  currentDepth
) {
  let fullId = stableKeccak256({
    astId: baseNode.id,
    stackframe: currentDepth
  });
  debug("astId: %d", baseNode.id);
  debug("stackframe: %d", currentDepth);
  debug("fullId: %s", fullId);
  debug("currentAssignments: %O", currentAssignments);
  //base expression is an expression, and so has a literal assigned to
  //it
  let offset = CodecUtils.Conversion.toBN(
    currentAssignments.byId[fullId].ref.literal
  );
  return { offset };
}

export function* saga() {
  yield takeEvery(TICK, tickSaga);
}

export default prefixName("data", saga);<|MERGE_RESOLUTION|>--- conflicted
+++ resolved
@@ -43,15 +43,7 @@
   yield* trace.signalTickSagaCompletion();
 }
 
-<<<<<<< HEAD
-const DEFAULT_DECODE_OPTIONS = {
-  forceNonPayable: false
-};
-
-export function* decode(definition, ref, options = DEFAULT_DECODE_OPTIONS) {
-=======
 export function* decode(definition, ref) {
->>>>>>> 9a59da57
   let userDefinedTypes = yield select(data.views.userDefinedTypes);
   let state = yield select(data.current.state);
   let mappingKeys = yield select(data.views.mappingKeys);
@@ -67,18 +59,6 @@
   let ZERO_WORD = new Uint8Array(CodecUtils.EVM.WORD_SIZE); //automatically filled with zeroes
   let NO_CODE = new Uint8Array(); //empty array
 
-<<<<<<< HEAD
-  if (options.forceNonPayable) {
-    //HACK
-    //this option is passed when decoding mapping keys.
-    //it forces addresses to always be decoded as nonpayable
-    //(this works due to a hack in isAddressPayable, where you
-    //can pass compiler = null for that effect)
-    currentContext = { ...currentContext, compiler: null };
-  }
-
-=======
->>>>>>> 9a59da57
   let decoder = decodeVariable(definition, ref, {
     userDefinedTypes,
     state,
@@ -540,18 +520,10 @@
       //so looking for a prior assignment will read the wrong value.
       //so instead it's preferable to use the constant directly.
       debug("about to decode simple literal");
-<<<<<<< HEAD
-      return yield* decode(
-        keyDefinition,
-        { location: "definition", definition: indexDefinition },
-        { forceNonPayable: true }
-      );
-=======
       return yield* decode(keyDefinition, {
         location: "definition",
         definition: indexDefinition
       });
->>>>>>> 9a59da57
     } else if (indexReference) {
       //if a prior assignment is found
       let splicedDefinition;
@@ -570,9 +542,7 @@
         splicedDefinition = keyDefinition;
       }
       debug("about to decode");
-      return yield* decode(splicedDefinition, indexReference, {
-        forceNonPayable: true
-      });
+      return yield* decode(splicedDefinition, indexReference);
     } else if (
       indexDefinition.referencedDeclaration &&
       scopes[indexDefinition.referencedDeclaration]
@@ -590,21 +560,10 @@
         //next line filters out constants we don't know how to handle
         if (CodecUtils.Definition.isSimpleConstant(indexConstantDefinition)) {
           debug("about to decode simple constant");
-<<<<<<< HEAD
-          return yield* decode(
-            keyDefinition,
-            {
-              location: "definition",
-              definition: indexConstantDeclaration.value
-            },
-            { forceNonPayable: true }
-          );
-=======
           return yield* decode(keyDefinition, {
             location: "definition",
             definition: indexConstantDeclaration.value
           });
->>>>>>> 9a59da57
         } else {
           return null; //can't decode; see below for more explanation
         }
@@ -663,11 +622,7 @@
   );
   debug("storageAllocations %O", storageAllocations);
   const memoryAllocations = getMemoryAllocations(referenceDeclarations);
-<<<<<<< HEAD
-  const calldataAllocations = getAbiAllocations(referenceDeclarations);
-=======
   const calldataAllocations = getAbiAllocations(userDefinedTypes);
->>>>>>> 9a59da57
   yield put(
     actions.allocate(storageAllocations, memoryAllocations, calldataAllocations)
   );
