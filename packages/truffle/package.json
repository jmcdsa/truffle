{
  "name": "truffle",
  "description": "Truffle - Simple development framework for Ethereum",
  "author": "consensys.net",
  "homepage": "https://github.com/trufflesuite/truffle/",
  "repository": "https://github.com/trufflesuite/truffle/tree/master/packages/truffle",
  "bugs": {
    "url": "https://github.com/trufflesuite/truffle/issues"
  },
  "version": "5.0.34",
  "main": "./build/library.bundled.js",
  "bin": {
    "truffle": "./build/cli.bundled.js"
  },
  "scripts": {
    "analyze": "./scripts/analyze.sh",
    "build": "yarn build-cli",
    "build-cli": "webpack --config ./cli.webpack.config.js",
    "postinstall": "node ./scripts/postinstall.js",
    "prepare": "yarn build",
    "publish:byoc": "node ./scripts/prereleaseVersion.js byoc-safe byoc",
    "publish:external-compiler": "node ./scripts/prereleaseVersion.js external-compiler external-compiler",
    "publish:next": "node ./scripts/prereleaseVersion.js next next",
    "publish:user-level-mnemonic": "node ./scripts/prereleaseVersion.js user-level-mnemonic user-level-mnemonic",
    "test": "./scripts/test.sh",
    "test:raw": "NO_BUILD=true mocha"
  },
  "dependencies": {
    "app-module-path": "^2.2.0",
    "mocha": "5.2.0",
    "original-require": "1.0.1"
  },
  "devDependencies": {
    "@truffle/box": "^1.0.36",
    "clean-webpack-plugin": "^0.1.16",
    "copy-webpack-plugin": "^4.0.1",
    "eslint": "^5.7.0",
    "fs-extra": "6.0.1",
    "ganache-core": "2.7.0",
    "glob": "^7.1.2",
    "husky": "^1.1.2",
    "imports-loader": "^0.8.0",
    "js-scrypt": "^0.2.0",
    "meta-npm": "^0.0.22",
    "meta-pkgs": "^0.2.0",
    "nyc": "^13.0.1",
    "prepend-file": "^1.3.1",
    "semver": "^5.6.0",
    "shebang-loader": "0.0.1",
    "stream-buffers": "^3.0.1",
    "tmp": "0.0.33",
<<<<<<< HEAD
    "@truffle/box": "^1.0.35",
    "truffle-contract": "^4.0.30",
    "truffle-core": "^5.0.33",
    "@truffle/debugger": "^5.0.25",
=======
    "truffle-contract": "^4.0.31",
    "truffle-core": "^5.0.34",
    "truffle-debugger": "^5.0.26",
>>>>>>> c22e1f7a
    "web3": "1.2.1",
    "webpack": "^2.5.1",
    "webpack-bundle-analyzer": "^3.0.3",
    "yargs": "^8.0.2"
  },
  "publishConfig": {
    "access": "public"
  },
  "authors": [
    {
      "name": "Tim Coulter",
      "email": "tim@timothyjcoulter.com",
      "url": "https://github.com/tcoulter"
    }
  ],
  "gitHead": "2b5dd3fe3079aad66c1e74d0477c30e228cfae2c",
  "namespace": "consensys"
}<|MERGE_RESOLUTION|>--- conflicted
+++ resolved
@@ -49,16 +49,10 @@
     "shebang-loader": "0.0.1",
     "stream-buffers": "^3.0.1",
     "tmp": "0.0.33",
-<<<<<<< HEAD
     "@truffle/box": "^1.0.35",
-    "truffle-contract": "^4.0.30",
-    "truffle-core": "^5.0.33",
-    "@truffle/debugger": "^5.0.25",
-=======
+    "@truffle/debugger": "^5.0.26",
     "truffle-contract": "^4.0.31",
     "truffle-core": "^5.0.34",
-    "truffle-debugger": "^5.0.26",
->>>>>>> c22e1f7a
     "web3": "1.2.1",
     "webpack": "^2.5.1",
     "webpack-bundle-analyzer": "^3.0.3",
