{
  "name": "truffle",
  "description": "Truffle - Simple development framework for Ethereum",
  "author": "consensys.net",
  "homepage": "https://github.com/trufflesuite/truffle/",
  "repository": "https://github.com/trufflesuite/truffle/tree/master/packages/truffle",
  "bugs": {
    "url": "https://github.com/trufflesuite/truffle/issues"
  },
<<<<<<< HEAD
  "version": "5.0.38-alphaTez.0",
=======
  "version": "5.0.39",
>>>>>>> 19ed0ad3
  "main": "./build/library.bundled.js",
  "bin": {
    "truffle": "./build/cli.bundled.js"
  },
  "scripts": {
    "analyze": "./scripts/analyze.sh",
    "build": "yarn build-cli",
    "build-cli": "webpack --config ./cli.webpack.config.js",
    "postinstall": "node ./scripts/postinstall.js",
    "prepare": "yarn build",
    "publish:byoc": "node ./scripts/prereleaseVersion.js byoc-safe byoc",
    "publish:external-compiler": "node ./scripts/prereleaseVersion.js external-compiler external-compiler",
    "publish:next": "node ./scripts/prereleaseVersion.js next next",
    "publish:user-level-mnemonic": "node ./scripts/prereleaseVersion.js user-level-mnemonic user-level-mnemonic",
    "test": "./scripts/test.sh",
    "test:raw": "NO_BUILD=true mocha"
  },
  "dependencies": {
    "app-module-path": "^2.2.0",
    "mocha": "5.2.0",
    "original-require": "1.0.1"
  },
  "devDependencies": {
<<<<<<< HEAD
    "@truffle/box": "^1.0.39-alphaTez.0",
    "@truffle/contract": "^4.0.34-alphaTez.0",
    "@truffle/core": "^5.0.38-alphaTez.0",
    "@truffle/debugger": "^5.0.29-alphaTez.0",
=======
    "@truffle/box": "^1.0.40",
    "@truffle/contract": "^4.0.35",
    "@truffle/core": "^5.0.39",
    "@truffle/debugger": "^5.0.30",
>>>>>>> 19ed0ad3
    "clean-webpack-plugin": "^0.1.16",
    "copy-webpack-plugin": "^4.0.1",
    "eslint": "^5.7.0",
    "fs-extra": "6.0.1",
    "ganache-core": "2.7.0",
    "glob": "^7.1.2",
    "husky": "^1.1.2",
    "imports-loader": "^0.8.0",
    "js-scrypt": "^0.2.0",
    "meta-npm": "^0.0.22",
    "meta-pkgs": "^0.2.0",
    "nyc": "^13.0.1",
    "prepend-file": "^1.3.1",
    "semver": "^5.6.0",
    "shebang-loader": "0.0.1",
    "stream-buffers": "^3.0.1",
    "tmp": "0.0.33",
    "web3": "1.2.1",
    "webpack": "^2.5.1",
    "webpack-bundle-analyzer": "^3.0.3",
    "yargs": "^8.0.2"
  },
  "publishConfig": {
    "access": "public"
  },
  "authors": [
    {
      "name": "Tim Coulter",
      "email": "tim@timothyjcoulter.com",
      "url": "https://github.com/tcoulter"
    }
  ],
  "namespace": "consensys"
}<|MERGE_RESOLUTION|>--- conflicted
+++ resolved
@@ -7,11 +7,7 @@
   "bugs": {
     "url": "https://github.com/trufflesuite/truffle/issues"
   },
-<<<<<<< HEAD
-  "version": "5.0.38-alphaTez.0",
-=======
   "version": "5.0.39",
->>>>>>> 19ed0ad3
   "main": "./build/library.bundled.js",
   "bin": {
     "truffle": "./build/cli.bundled.js"
@@ -35,17 +31,10 @@
     "original-require": "1.0.1"
   },
   "devDependencies": {
-<<<<<<< HEAD
-    "@truffle/box": "^1.0.39-alphaTez.0",
-    "@truffle/contract": "^4.0.34-alphaTez.0",
-    "@truffle/core": "^5.0.38-alphaTez.0",
-    "@truffle/debugger": "^5.0.29-alphaTez.0",
-=======
     "@truffle/box": "^1.0.40",
     "@truffle/contract": "^4.0.35",
     "@truffle/core": "^5.0.39",
     "@truffle/debugger": "^5.0.30",
->>>>>>> 19ed0ad3
     "clean-webpack-plugin": "^0.1.16",
     "copy-webpack-plugin": "^4.0.1",
     "eslint": "^5.7.0",
