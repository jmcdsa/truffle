--- conflicted
+++ resolved
@@ -88,32 +88,12 @@
     assert.fail("Source lookup should have errored but didn't");
   });
 
-<<<<<<< HEAD
-  it("contract compiliation successfully picks up modules and their dependencies", function (done) {
-=======
   it("successfully picks up modules and their dependencies during compilation", async function () {
->>>>>>> f9339e35
     this.timeout(10000);
     const { contracts } = await WorkflowCompile.compileAndSave(
       config.with({
         quiet: true
-<<<<<<< HEAD
-      }),
-      function (err, result) {
-        if (err) return done(err);
-        let { contracts } = result;
-
-        var contractNames = Object.keys(contracts);
-
-        assert.include(contractNames, "Parent");
-        assert.include(contractNames, "Module");
-        assert.include(contractNames, "ModuleDependency");
-
-        done();
-      }
-=======
       })
->>>>>>> f9339e35
     );
     const contractNames = contracts.reduce((a, contract) => {
       return a.concat(contract.contractName);
