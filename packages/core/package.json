--- conflicted
+++ resolved
@@ -16,21 +16,12 @@
     "test": "mocha ./test/** ./test/**/*"
   },
   "dependencies": {
-<<<<<<< HEAD
-    "@truffle/artifactor": "^4.0.35",
-    "@truffle/box": "^1.0.42",
-    "@truffle/codec": "^0.1.0",
-    "@truffle/compile-solidity": "^4.2.8",
-    "@truffle/config": "^1.2.2",
-    "@truffle/contract": "^4.0.36",
-=======
     "@truffle/artifactor": "^4.0.36",
     "@truffle/box": "^1.0.43",
-    "@truffle/codec": "^3.0.10",
+    "@truffle/codec": "^0.1.0",
     "@truffle/compile-solidity": "^4.2.9",
     "@truffle/config": "^1.2.3",
     "@truffle/contract": "^4.0.37",
->>>>>>> 73997d60
     "@truffle/contract-sources": "^0.1.6",
     "@truffle/debug-utils": "^1.0.19",
     "@truffle/debugger": "^5.0.33",
