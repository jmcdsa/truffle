{
  "name": "@truffle/core",
  "description": "Core code for Truffle command line tool",
  "author": "consensys.net",
  "homepage": "https://github.com/trufflesuite/truffle#readme",
  "repository": "https://github.com/trufflesuite/truffle/tree/master/packages/core",
  "bugs": {
    "url": "https://github.com/trufflesuite/truffle/issues"
  },
  "version": "5.0.34",
  "bin": {
    "truffle": "./cli.js",
    "truffle-exec": "./exec.js"
  },
  "scripts": {
    "test": "mocha ./test/** ./test/**/*"
  },
  "dependencies": {
    "@truffle/box": "^1.0.36",
    "@truffle/error": "^0.0.6",
    "@truffle/expect": "^0.0.10",
    "@truffle/require": "^2.0.20",
    "@truffle/workflow-compile": "^2.1.4",
    "app-module-path": "^2.2.0",
    "async": "2.6.1",
    "bip39": "^2.2.0",
    "chai": "4.2.0",
    "colors": "^1.1.2",
    "command-exists": "^1.2.8",
    "configstore": "^4.0.0",
    "cpr": "^3.0.1",
    "debug": "^4.1.0",
    "del": "^2.2.0",
    "ethereumjs-wallet": "^0.6.2",
    "ethpm": "0.0.16",
    "ethpm-registry": "0.1.0-next.3",
    "fs-extra": "6.0.1",
    "ganache-core": "2.7.0",
    "hdkey": "^1.1.0",
    "mkdirp": "^0.5.1",
    "mocha": "5.2.0",
    "node-dir": "0.1.17",
    "node-emoji": "^1.8.1",
    "node-ipc": "^9.1.1",
    "original-require": "1.0.1",
    "safe-eval": "^0.4.1",
    "sane": "^4.0.2",
    "source-map-support": "^0.5.3",
    "spawn-args": "^0.1.0",
    "temp": "^0.8.3",
    "@truffle/compile-solidity": "^4.2.3",
    "@truffle/artifactor": "^4.0.30",
    "@truffle/config": "^1.1.20",
    "@truffle/contract": "^4.0.31",
    "@truffle/contract-sources": "^0.1.5",
    "@truffle/debug-utils": "^1.0.18",
    "@truffle/debugger": "^5.0.26",
    "@truffle/deployer": "^3.0.32",
    "truffle-init": "^1.0.7",
    "@truffle/provider": "^0.1.16",
    "@truffle/provisioner": "^0.1.5",
    "@truffle/interface-adapter": "^0.2.5",
<<<<<<< HEAD
    "truffle-migrate": "^3.0.32",
    "@truffle/resolver": "^5.0.16",
=======
    "@truffle/migrate": "^3.0.32",
    "truffle-resolver": "^5.0.16",
>>>>>>> 89871d87
    "universal-analytics": "^0.4.17",
    "web3": "1.2.1",
    "xregexp": "^4.2.4",
    "yargs": "^8.0.2"
  },
  "devDependencies": {
    "@truffle/blockchain-utils": "^0.0.11",
    "glob": "^7.1.2",
    "memorystream": "^0.3.1"
  },
  "publishConfig": {
    "access": "public"
  },
  "authors": [
    {
      "name": "Tim Coulter",
      "email": "tim@trufflesuite.com",
      "url": "https://github.com/tcoulter"
    }
  ],
  "namespace": "consensys"
}<|MERGE_RESOLUTION|>--- conflicted
+++ resolved
@@ -60,13 +60,8 @@
     "@truffle/provider": "^0.1.16",
     "@truffle/provisioner": "^0.1.5",
     "@truffle/interface-adapter": "^0.2.5",
-<<<<<<< HEAD
-    "truffle-migrate": "^3.0.32",
     "@truffle/resolver": "^5.0.16",
-=======
     "@truffle/migrate": "^3.0.32",
-    "truffle-resolver": "^5.0.16",
->>>>>>> 89871d87
     "universal-analytics": "^0.4.17",
     "web3": "1.2.1",
     "xregexp": "^4.2.4",
