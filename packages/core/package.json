--- conflicted
+++ resolved
@@ -16,20 +16,12 @@
     "test": "mocha ./test/** ./test/**/*"
   },
   "dependencies": {
-<<<<<<< HEAD
-    "@truffle/artifactor": "^4.0.32",
-    "@truffle/box": "^1.0.38",
-    "@truffle/codec": "^3.0.10",
-    "@truffle/compile-solidity": "^4.2.5",
-    "@truffle/config": "^1.1.21",
-    "@truffle/contract": "^4.0.33",
-=======
     "@truffle/artifactor": "^4.0.34",
     "@truffle/box": "^1.0.40",
+    "@truffle/codec": "^3.0.10",
     "@truffle/compile-solidity": "^4.2.7",
     "@truffle/config": "^1.2.1",
     "@truffle/contract": "^4.0.35",
->>>>>>> eb6d557a
     "@truffle/contract-sources": "^0.1.6",
     "@truffle/debug-utils": "^1.0.19",
     "@truffle/debugger": "^5.0.30",
