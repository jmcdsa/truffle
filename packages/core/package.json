--- conflicted
+++ resolved
@@ -23,19 +23,12 @@
     "@truffle/config": "^1.2.15",
     "@truffle/contract": "^4.1.9",
     "@truffle/contract-sources": "^0.1.7",
-<<<<<<< HEAD
     "@truffle/db": "^0.1.0-0",
-    "@truffle/debug-utils": "^2.1.3",
-    "@truffle/debugger": "^6.1.3",
-    "@truffle/deployer": "^3.1.3",
-    "@truffle/environment": "^0.1.23",
-=======
     "@truffle/debug-utils": "^2.1.7",
     "@truffle/debugger": "^6.1.9",
     "@truffle/decoder": "^4.0.9",
     "@truffle/deployer": "^3.1.9",
     "@truffle/environment": "^0.1.29",
->>>>>>> cad8ea6b
     "@truffle/error": "^0.0.8",
     "@truffle/expect": "^0.0.13",
     "@truffle/interface-adapter": "^0.4.5",
