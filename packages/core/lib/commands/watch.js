const colors = require("colors");
const commandExistsSync = require("command-exists").sync;

const command = {
  command: "watch",
  description:
    "Watch filesystem for changes and rebuild the project automatically",
  builder: {},
  help: {
    usage: "truffle watch",
    options: []
  },
<<<<<<< HEAD
  run: async function(options) {
=======
  run: function(options) {
    const OS = require("os");
    const deprecationMessage = colors.yellow(
      `> The watch command is planned ` +
        `for deprecation in version 6 of Truffle.${OS.EOL}` +
        `> See https://github.com/trufflesuite/truffle/issues/3227 for more ` +
        `information.`
    );
    console.log(deprecationMessage);
>>>>>>> 6742c7c0
    const Config = require("@truffle/config");
    const sane = require("sane");
    const path = require("path");

    const config = Config.detect(options);

    const watchOptions = {
      ignored: [
        "build/**/**",
        /[/\\]\./ // Ignore files prefixed with .
      ]
    };
    // Certain large codebases have trouble with the watch command.
    // Installing watchman resolves some of these issues.
    if (commandExistsSync("watchman")) {
      watchOptions.watchman = true;
    } else {
      config.logger.log(
        "If you have trouble using watch, try installing watchman."
      );
    }

    const watchCallback = filePath => {
      const displayPath = path.join(
        "./",
        filePath.replace(config.working_directory, "")
      );
      config.logger.log(colors.cyan(">> File " + displayPath + " changed."));

      build(config);
    };

    const watcher = sane(config.working_directory, watchOptions);
    watcher.on("change", watchCallback);
    watcher.on("add", watchCallback);
    watcher.on("delete", watchCallback);

    config.logger.log(
      colors.green("Watching for a change in project files...")
    );
  }
};

const build = async config => {
  const Build = require("../build");

  config.logger.log("Rebuilding...");

  try {
    await Build.build(config);
    config.logger.log(
      colors.green("Completed without errors on " + new Date().toString())
    );
  } catch (error) {
    const TruffleError = require("@truffle/error");
    if (error instanceof TruffleError) {
      console.log(error.message);
    } else {
      // Bubble up all other unexpected errors.
      console.log(error.stack || error.toString());
    }
  }
};

module.exports = command;<|MERGE_RESOLUTION|>--- conflicted
+++ resolved
@@ -10,10 +10,7 @@
     usage: "truffle watch",
     options: []
   },
-<<<<<<< HEAD
-  run: async function(options) {
-=======
-  run: function(options) {
+  run: async function (options) {
     const OS = require("os");
     const deprecationMessage = colors.yellow(
       `> The watch command is planned ` +
@@ -22,7 +19,6 @@
         `information.`
     );
     console.log(deprecationMessage);
->>>>>>> 6742c7c0
     const Config = require("@truffle/config");
     const sane = require("sane");
     const path = require("path");
