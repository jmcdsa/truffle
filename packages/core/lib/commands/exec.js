const command = {
  command: "exec",
  description: "Execute a JS module within this Truffle environment",
  builder: {
    file: {
      type: "string",
    },
    c: {
      type: "boolean",
      default: false,
    },
    compile: {
      type: "boolean",
      default: false,
    },
  },
  help: {
    usage: "truffle exec <script.js> [--network <name>] [--compile]",
    options: [
      {
        option: "<script.js>",
        description:
          "JavaScript file to be executed. Can include path information if the script" +
          " does not exist in the current\n                    directory. (required)",
      },
      {
        option: "--network <name>",
        description:
          "Specify the network to use, using artifacts specific to that network." +
          " Network name must exist in the\n                    configuration.",
      },
      {
        option: "--compile",
        description: "Compile contracts before executing the script.",
      },
    ],
  },
  run: async function (options) {
    const Config = require("@truffle/config");
    const Contracts = require("@truffle/workflow-compile");
    const ConfigurationError = require("../errors/configurationerror");
    const Require = require("@truffle/require");
    const { Environment } = require("@truffle/environment");
    const path = require("path");
    const OS = require("os");
    const { promisify } = require("util");

    const config = Config.detect(options);

    let file = options.file;

    if (file == null && options._.length > 0) {
      file = options._[0];
    }

    if (file == null) {
      const message =
        "Please specify a file, passing the path of the script " +
        "you'd like the run. Note that all scripts *must* call " +
        "process.exit() when finished.";
      throw new ConfigurationError(message);
    }

    if (path.isAbsolute(file) === false) {
      file = path.join(process.cwd(), file);
    }

<<<<<<< HEAD
    await Environment.detect(config);
    if (config.networkHint !== false) {
      config.logger.log("Using network '" + config.network + "'." + OS.EOL);
    }

    // `--compile`
    if (options.c || options.compile) {
      await Contracts.compile(config);
    }

    // Just exec
    return Require.exec(config.with({ file }));
  },
=======
    Environment.detect(config)
      .then(() => {
        if (config.networkHint !== false) {
          config.logger.log("Using network '" + config.network + "'." + OS.EOL);
        }

        // `--compile`
        if (options.c || options.compile) {
          return Contracts.compile(config);
        }
        return;
      })
      .then(() => {
        return promisify(Require.exec.bind(Require))(config.with({ file }));
      })
      .then(() => {
        done();
      })
      .catch(done);
  }
>>>>>>> 6742c7c0
};

module.exports = command;<|MERGE_RESOLUTION|>--- conflicted
+++ resolved
@@ -3,16 +3,16 @@
   description: "Execute a JS module within this Truffle environment",
   builder: {
     file: {
-      type: "string",
+      type: "string"
     },
     c: {
       type: "boolean",
-      default: false,
+      default: false
     },
     compile: {
       type: "boolean",
-      default: false,
-    },
+      default: false
+    }
   },
   help: {
     usage: "truffle exec <script.js> [--network <name>] [--compile]",
@@ -21,19 +21,19 @@
         option: "<script.js>",
         description:
           "JavaScript file to be executed. Can include path information if the script" +
-          " does not exist in the current\n                    directory. (required)",
+          " does not exist in the current\n                    directory. (required)"
       },
       {
         option: "--network <name>",
         description:
           "Specify the network to use, using artifacts specific to that network." +
-          " Network name must exist in the\n                    configuration.",
+          " Network name must exist in the\n                    configuration."
       },
       {
         option: "--compile",
-        description: "Compile contracts before executing the script.",
-      },
-    ],
+        description: "Compile contracts before executing the script."
+      }
+    ]
   },
   run: async function (options) {
     const Config = require("@truffle/config");
@@ -43,7 +43,6 @@
     const { Environment } = require("@truffle/environment");
     const path = require("path");
     const OS = require("os");
-    const { promisify } = require("util");
 
     const config = Config.detect(options);
 
@@ -65,7 +64,6 @@
       file = path.join(process.cwd(), file);
     }
 
-<<<<<<< HEAD
     await Environment.detect(config);
     if (config.networkHint !== false) {
       config.logger.log("Using network '" + config.network + "'." + OS.EOL);
@@ -78,29 +76,7 @@
 
     // Just exec
     return Require.exec(config.with({ file }));
-  },
-=======
-    Environment.detect(config)
-      .then(() => {
-        if (config.networkHint !== false) {
-          config.logger.log("Using network '" + config.network + "'." + OS.EOL);
-        }
-
-        // `--compile`
-        if (options.c || options.compile) {
-          return Contracts.compile(config);
-        }
-        return;
-      })
-      .then(() => {
-        return promisify(Require.exec.bind(Require))(config.with({ file }));
-      })
-      .then(() => {
-        done();
-      })
-      .catch(done);
   }
->>>>>>> 6742c7c0
 };
 
 module.exports = command;