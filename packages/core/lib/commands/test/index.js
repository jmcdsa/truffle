--- conflicted
+++ resolved
@@ -50,19 +50,11 @@
   },
   help: {
     usage:
-<<<<<<< HEAD
-      "truffle test [<test_file>] [--compile-all[-debug]] [--network <name>] [--verbose-rpc]\n" +
-      "                                " + // spacing to align with previous line
-      "[--show-events] [--debug] [--debug-global <identifier>]\n" +
-      "                                " + // spacing to align with previous line
-      "[--bail] [--stacktrace[-extra]] [--solidity-logging]",
-=======
-      `truffle test [<test_file>] [--compile-all[-debug]] [--compile-none] ` +
-      `[--network <name>]${OS.EOL}                             ` +
-      `[--verbose-rpc] [--show-events] [--debug] ` +
-      `[--debug-global <identifier>] [--bail]${OS.EOL}                      ` +
-      `       [--stacktrace[-extra]]`,
->>>>>>> f9339e35
+      `truffle test [<test_file>] [--compile-all[-debug]] [--network <name>] [--compile-none]${OS.EOL}` +
+      `                             ` + // spacing to align with previous line
+      `[--show-events] [--debug] [--debug-global <identifier>] [--solidity-logging]${OS.EOL}` +
+      `                             ` + // spacing to align with previous line
+      `[--bail] [--stacktrace[-extra]] [--verbose-rpc]`,
     options: [
       {
         option: "<test_file>",
@@ -77,13 +69,12 @@
           "to be compiled."
       },
       {
-<<<<<<< HEAD
         option: "--solidity-logging",
         description: "Enables Solidity console logging during testing."
-=======
+      },
+      {
         option: "--compile-none",
         description: "Do not compile any contracts before running the tests"
->>>>>>> f9339e35
       },
       {
         option: "--compile-all-debug",
