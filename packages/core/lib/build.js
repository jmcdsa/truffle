const fse = require("fs-extra");
const del = require("del");
const Contracts = require("@truffle/workflow-compile");
const BuildError = require("./errors/builderror");
const { spawn } = require("child_process");
const spawnargs = require("spawn-args");
const _ = require("lodash");
const expect = require("@truffle/expect");
const { promisify } = require("util");

function CommandBuilder(command) {
  this.command = command;
}

CommandBuilder.prototype.build = function(options) {
  return new Promise((resolve, reject) => {
    console.log("Running `" + this.command + "`...");

    const args = spawnargs(this.command);
    const ps = args.shift();

    const cmd = spawn(ps, args, {
      detached: false,
      cwd: options.working_directory,
      env: _.merge(process.env, {
        WORKING_DIRECTORY: options.working_directory,
        BUILD_DESTINATION_DIRECTORY: options.destination_directory,
        BUILD_CONTRACTS_DIRECTORY: options.contracts_build_directory
      })
    });

    cmd.stdout.on("data", function(data) {
      console.log(data.toString());
    });

    cmd.stderr.on("data", function(data) {
      console.error(data);
    });

    cmd.on("close", function(code) {
      if (code !== 0) {
        const error = "Command exited with code " + code;
        return reject(error);
      }
      return resolve();
    });
  });
};

const Build = {
  clean: async function(options) {
    const destination = options.build_directory;
    const contracts_build_directory = options.contracts_build_directory;

    // Clean first.
<<<<<<< HEAD
    await del([destination + "/*", "!" + contracts_build_directory]);
    return promisify(mkdirp)(destination);
=======
    del([destination + "/*", "!" + contracts_build_directory])
      .then(() => {
        fse.ensureDirSync(destination);
        callback();
      })
      .catch(error => {
        callback(error);
      });
>>>>>>> 0effb767
  },

  build: async function(options) {
    expect.options(options, [
      "build_directory",
      "working_directory",
      "contracts_build_directory",
      "networks"
    ]);

    const logger = options.logger || console;
    let builder = options.build;

    // Duplicate build directory for legacy purposes
    options.destination_directory = options.build_directory;

    if (builder === null || typeof builder === "undefined") {
      logger.log(
        "No build configuration found. Preparing to compile contracts."
      );
    } else if (typeof builder === "string") {
      builder = new CommandBuilder(builder);
    } else if (typeof builder !== "function") {
      if (builder.build == null) {
        const message =
          "Build configuration can no longer be specified as " +
          "an object. Please see our documentation for an updated list of " +
          "supported build configurations.";
        throw new BuildError(message);
      }
    } else {
      // If they've only provided a build function, use that.
      builder = {
        build: builder
      };
    }

    // Use our own clean method unless the builder supplies one.
    let clean = this.clean;
    if (builder && builder.hasOwnProperty("clean")) {
      clean = builder.clean;
    }

    try {
      await clean(options);
      // If necessary. This prevents errors due to the .sol.js files not existing.
      await Contracts.compile(options);
      if (builder) {
        return builder.build(options);
      }
    } catch (error) {
      if (typeof error === "string") {
        throw new BuildError(error);
      }
      throw error;
    }
  }
};

module.exports = Build;<|MERGE_RESOLUTION|>--- conflicted
+++ resolved
@@ -6,7 +6,6 @@
 const spawnargs = require("spawn-args");
 const _ = require("lodash");
 const expect = require("@truffle/expect");
-const { promisify } = require("util");
 
 function CommandBuilder(command) {
   this.command = command;
@@ -53,19 +52,8 @@
     const contracts_build_directory = options.contracts_build_directory;
 
     // Clean first.
-<<<<<<< HEAD
     await del([destination + "/*", "!" + contracts_build_directory]);
-    return promisify(mkdirp)(destination);
-=======
-    del([destination + "/*", "!" + contracts_build_directory])
-      .then(() => {
-        fse.ensureDirSync(destination);
-        callback();
-      })
-      .catch(error => {
-        callback(error);
-      });
->>>>>>> 0effb767
+    fse.ensureDirSync(destination);
   },
 
   build: async function(options) {
