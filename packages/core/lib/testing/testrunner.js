const { createInterfaceAdapter } = require("@truffle/interface-adapter");
const web3Utils = require("web3-utils");
const Config = require("@truffle/config");
const Migrate = require("@truffle/migrate");
const TestResolver = require("./testresolver");
const TestSource = require("./testsource");
const expect = require("@truffle/expect");
const util = require("util");
const debug = require("debug")("lib:testing:testrunner");
const Decoder = require("@truffle/decoder");
const Codec = require("@truffle/codec");

function TestRunner(options = {}) {
  expect.options(options, [
    "resolver",
    "provider",
    "contracts_build_directory"
  ]);

  this.config = Config.default().merge(options);

  this.logger = options.logger || console;
  this.initial_resolver = options.resolver;
  this.provider = options.provider;

  this.can_snapshot = false;
  this.first_snapshot = true;
  this.initial_snapshot = null;
  this.interfaceAdapter = createInterfaceAdapter({
    provider: options.provider,
    networkType: options.networks[options.network].type
  });
  this.decoder = null;

  // For each test
  this.currentTestStartBlock = null;

  this.BEFORE_TIMEOUT =
    (options.mocha && options.mocha.before_timeout) || 120000;
  this.TEST_TIMEOUT = (options.mocha && options.mocha.timeout) || 300000;
}

TestRunner.prototype.initialize = async function() {
  debug("initializing");
  let test_source = new TestSource(this.config);
  this.config.resolver = new TestResolver(
    this.initial_resolver,
    test_source,
    this.config.contracts_build_directory
  );

  if (this.first_snapshot) {
    debug("taking first snapshot");
    try {
      let initial_snapshot = await this.snapshot();
      this.can_snapshot = true;
      this.initial_snapshot = initial_snapshot;
    } catch (error) {
      debug("first snapshot failed");
      debug("Error: %O", error);
    }
    this.first_snapshot = false;
  } else {
    await this.resetState();
  }

  this.decoder = await Decoder.forProject(this.provider, {
    config: this.config
  });
};

TestRunner.prototype.deploy = async function() {
  await Migrate.run(
    this.config.with({
      reset: true,
      quiet: true
    })
  );
};

TestRunner.prototype.resetState = async function() {
  if (this.can_snapshot) {
    debug("reverting...");
    await this.revert(this.initial_snapshot);
    this.initial_snapshot = await this.snapshot();
  } else {
    debug("redeploying...");
    await this.deploy();
  }
};

TestRunner.prototype.startTest = async function() {
  let blockNumber = await this.interfaceAdapter.getBlockNumber();
  let one = web3Utils.toBN(1);
  blockNumber = web3Utils.toBN(blockNumber);

  // Add one in base 10
  this.currentTestStartBlock = blockNumber.add(one);
};

TestRunner.prototype.endTest = async function(mocha) {
  // Skip logging if test passes and `show-events` option is not true
  if (mocha.currentTest.state !== "failed" && !this.config["show-events"]) {
    return;
  }

  function indent(input, indentation, initialPrefix = "") {
    const unindented = typeof input === "string" ? input.split("\n") : input;
    return unindented
<<<<<<< HEAD
      .split("\n")
=======
>>>>>>> 0e604a5b
      .map(
        (line, index) =>
          index === 0
            ? initialPrefix + " ".repeat(indentation - initialPrefix) + line
            : " ".repeat(indentation) + line
      )
      .join("\n");
  }

  function printEvent(decoding, indentation = 0, initialPrefix = "") {
    const anonymousPrefix = decoding.kind === "anonymous" ? "<anonymous> " : "";
    const className = decoding.definedIn
      ? decoding.definedIn.typeName
      : decoding.class.typeName;
    const eventName = decoding.abi.name;
    const fullEventName = anonymousPrefix + `${className}.${eventName}`;
    const eventArgs = decoding.arguments.map(({ name, indexed, value }) => {
      let namePrefix = name ? `${name}: ` : "";
      let indexedPrefix = indexed ? "<indexed> " : "";
      let displayValue = util.inspect(
        new Codec.Format.Utils.Inspect.ResultInspector(value),
        {
          depth: null,
          colors: true,
          maxArrayLength: null,
          breakLength: 80 - indentation //should this include prefix lengths as well?
        }
      );
      let typeString = ` (type: ${Codec.Format.Types.typeStringWithoutLocation(
        value.type
      )})`;
      return namePrefix + indexedPrefix + displayValue + typeString + ",";
    });
    {
      const len = eventArgs.length - 1;
      eventArgs[len] = eventArgs[len].slice(0, -1); // remove the final comma
    }
    if (decoding.arguments.length > 0) {
      return indent(
        `${fullEventName}(\n${indent(eventArgs, 2)}\n)`,
        indentation,
        initialPrefix
      );
    } else {
      return indent(`${fullEventName}()`, indentation, initialPrefix);
    }
  }

  const logs = await this.decoder.events({
    //NOTE: block numbers shouldn't be over 2^53 so this
    //should be fine, but should change this once decoder
    //accepts more general types for blocks
    fromBlock: this.currentTestStartBlock.toNumber()
  });

  const userDefinedEventLogs = logs.filter(log => {
    return log.decodings.every(decoding => decoding.abi.name !== "TestEvent");
  });

  if (userDefinedEventLogs.length === 0) {
    this.logger.log("    > No events were emitted");
    return;
  }

  this.logger.log("\n    Events emitted during test:");
  this.logger.log("    ---------------------------");
  this.logger.log("");

  for (const log of userDefinedEventLogs) {
    switch (log.decodings.length) {
      case 0:
        this.logger.log(`    Warning: Could not decode event!`);
        this.logger.log("");
        break;
      case 1:
        this.logger.log(printEvent(log.decodings[0], 4));
        this.logger.log("");
        break;
      default:
        this.logger.log(`    Ambiguous event, possible interpretations:`);
        for (const decoding of log.decodings) {
          this.logger.log(printEvent(decoding, 6, "    * "));
        }
        this.logger.log("");
        break;
    }
  }
  this.logger.log("\n    ---------------------------");
};

TestRunner.prototype.snapshot = async function() {
  return (await this.rpc("evm_snapshot")).result;
};

TestRunner.prototype.revert = async function(snapshot_id) {
  await this.rpc("evm_revert", [snapshot_id]);
};

TestRunner.prototype.rpc = async function(method, arg) {
  let request = {
    jsonrpc: "2.0",
    method: method,
    id: Date.now(),
    params: arg
  };

  let result = await util.promisify(this.provider.send)(request);

  if (result.error != null) {
    throw new Error("RPC Error: " + (result.error.message || result.error));
  }

  return result;
};

module.exports = TestRunner;<|MERGE_RESOLUTION|>--- conflicted
+++ resolved
@@ -14,7 +14,7 @@
   expect.options(options, [
     "resolver",
     "provider",
-    "contracts_build_directory"
+    "contracts_build_directory",
   ]);
 
   this.config = Config.default().merge(options);
@@ -28,7 +28,7 @@
   this.initial_snapshot = null;
   this.interfaceAdapter = createInterfaceAdapter({
     provider: options.provider,
-    networkType: options.networks[options.network].type
+    networkType: options.networks[options.network].type,
   });
   this.decoder = null;
 
@@ -40,7 +40,7 @@
   this.TEST_TIMEOUT = (options.mocha && options.mocha.timeout) || 300000;
 }
 
-TestRunner.prototype.initialize = async function() {
+TestRunner.prototype.initialize = async function () {
   debug("initializing");
   let test_source = new TestSource(this.config);
   this.config.resolver = new TestResolver(
@@ -65,20 +65,20 @@
   }
 
   this.decoder = await Decoder.forProject(this.provider, {
-    config: this.config
-  });
-};
-
-TestRunner.prototype.deploy = async function() {
+    config: this.config,
+  });
+};
+
+TestRunner.prototype.deploy = async function () {
   await Migrate.run(
     this.config.with({
       reset: true,
-      quiet: true
+      quiet: true,
     })
   );
 };
 
-TestRunner.prototype.resetState = async function() {
+TestRunner.prototype.resetState = async function () {
   if (this.can_snapshot) {
     debug("reverting...");
     await this.revert(this.initial_snapshot);
@@ -89,7 +89,7 @@
   }
 };
 
-TestRunner.prototype.startTest = async function() {
+TestRunner.prototype.startTest = async function () {
   let blockNumber = await this.interfaceAdapter.getBlockNumber();
   let one = web3Utils.toBN(1);
   blockNumber = web3Utils.toBN(blockNumber);
@@ -98,7 +98,7 @@
   this.currentTestStartBlock = blockNumber.add(one);
 };
 
-TestRunner.prototype.endTest = async function(mocha) {
+TestRunner.prototype.endTest = async function (mocha) {
   // Skip logging if test passes and `show-events` option is not true
   if (mocha.currentTest.state !== "failed" && !this.config["show-events"]) {
     return;
@@ -107,15 +107,10 @@
   function indent(input, indentation, initialPrefix = "") {
     const unindented = typeof input === "string" ? input.split("\n") : input;
     return unindented
-<<<<<<< HEAD
-      .split("\n")
-=======
->>>>>>> 0e604a5b
-      .map(
-        (line, index) =>
-          index === 0
-            ? initialPrefix + " ".repeat(indentation - initialPrefix) + line
-            : " ".repeat(indentation) + line
+      .map((line, index) =>
+        index === 0
+          ? initialPrefix + " ".repeat(indentation - initialPrefix) + line
+          : " ".repeat(indentation) + line
       )
       .join("\n");
   }
@@ -136,7 +131,7 @@
           depth: null,
           colors: true,
           maxArrayLength: null,
-          breakLength: 80 - indentation //should this include prefix lengths as well?
+          breakLength: 80 - indentation, //should this include prefix lengths as well?
         }
       );
       let typeString = ` (type: ${Codec.Format.Types.typeStringWithoutLocation(
@@ -163,11 +158,11 @@
     //NOTE: block numbers shouldn't be over 2^53 so this
     //should be fine, but should change this once decoder
     //accepts more general types for blocks
-    fromBlock: this.currentTestStartBlock.toNumber()
-  });
-
-  const userDefinedEventLogs = logs.filter(log => {
-    return log.decodings.every(decoding => decoding.abi.name !== "TestEvent");
+    fromBlock: this.currentTestStartBlock.toNumber(),
+  });
+
+  const userDefinedEventLogs = logs.filter((log) => {
+    return log.decodings.every((decoding) => decoding.abi.name !== "TestEvent");
   });
 
   if (userDefinedEventLogs.length === 0) {
@@ -201,20 +196,20 @@
   this.logger.log("\n    ---------------------------");
 };
 
-TestRunner.prototype.snapshot = async function() {
+TestRunner.prototype.snapshot = async function () {
   return (await this.rpc("evm_snapshot")).result;
 };
 
-TestRunner.prototype.revert = async function(snapshot_id) {
+TestRunner.prototype.revert = async function (snapshot_id) {
   await this.rpc("evm_revert", [snapshot_id]);
 };
 
-TestRunner.prototype.rpc = async function(method, arg) {
+TestRunner.prototype.rpc = async function (method, arg) {
   let request = {
     jsonrpc: "2.0",
     method: method,
     id: Date.now(),
-    params: arg
+    params: arg,
   };
 
   let result = await util.promisify(this.provider.send)(request);
