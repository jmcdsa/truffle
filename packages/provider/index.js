const debug = require("debug")("provider");
const Web3 = require("web3");
const wrapper = require("./wrapper");

module.exports = {
  wrap: function(provider, options) {
    return wrapper.wrap(provider, options);
  },

  create: function(options) {
    const provider = this.getProvider(options);
    return this.wrap(provider, options);
  },

  getProvider: function(options) {
    let provider;
    if (options.provider && typeof options.provider === "function") {
      provider = options.provider();
    } else if (options.provider) {
      provider = options.provider;
    } else if (options.websockets) {
      provider = new Web3.providers.WebsocketProvider(
        "ws://" + options.host + ":" + options.port
      );
    } else {
      provider = new Web3.providers.HttpProvider(
        `http://${options.host}:${options.port}`,
        { keepAlive: false }
      );
    }
    return provider;
  },

<<<<<<< HEAD
  testConnection: function(options, web3, interfaceAdapter) {
=======
  testConnection: function(web3, interfaceAdapter) {
>>>>>>> a79c5166
    return new Promise((resolve, reject) => {
      console.log("Testing the provider...");
      console.log("=======================");
      const noResponseFromNetworkCall = setTimeout(() => {
        console.log(
          "> There was a timeout while attempting to connect " +
            "to the network."
        );
        const errorMessage =
          "Failed to connect to the network using the " +
          "supplied provider.\n       Check to see that your provider is valid.";
        throw new Error(errorMessage);
      }, 20000);
      web3.eth
        .getBlockNumber()
        .then(() => {
          console.log("> The test was successful!");
          clearTimeout(noResponseFromNetworkCall);
          resolve(true);
        })
        .catch(error => {
          console.log(
            "> Something went wrong while attempting to connect " +
              "to the network."
          );
          clearTimeout(noResponseFromNetworkCall);
          reject(error);
        });
    });
  }
};<|MERGE_RESOLUTION|>--- conflicted
+++ resolved
@@ -31,11 +31,7 @@
     return provider;
   },
 
-<<<<<<< HEAD
-  testConnection: function(options, web3, interfaceAdapter) {
-=======
   testConnection: function(web3, interfaceAdapter) {
->>>>>>> a79c5166
     return new Promise((resolve, reject) => {
       console.log("Testing the provider...");
       console.log("=======================");
