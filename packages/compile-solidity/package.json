--- conflicted
+++ resolved
@@ -1,23 +1,13 @@
 {
   "name": "@truffle/compile-solidity",
   "description": "Compiler helper and artifact manager for Solidity files",
-<<<<<<< HEAD
-  "version": "4.2.6-alphaTez.0",
-  "main": "index.js",
-  "dependencies": {
-    "@truffle/config": "^1.1.22-alphaTez.0",
-    "@truffle/contract-sources": "^0.1.7-alphaTez.0",
-    "@truffle/error": "^0.0.8-alphaTez.0",
-    "@truffle/expect": "^0.0.12-alphaTez.0",
-=======
   "version": "4.2.7",
   "main": "index.js",
   "dependencies": {
     "@truffle/config": "^1.2.1",
-    "@truffle/contract-sources": "^0.1.6",
-    "@truffle/error": "^0.0.7",
-    "@truffle/expect": "^0.0.11",
->>>>>>> 19ed0ad3
+    "@truffle/contract-sources": "^0.1.7-alphaTez.0",
+    "@truffle/error": "^0.0.8-alphaTez.0",
+    "@truffle/expect": "^0.0.12-alphaTez.0",
     "colors": "^1.1.2",
     "debug": "^4.1.0",
     "fs-extra": "^8.0.1",
