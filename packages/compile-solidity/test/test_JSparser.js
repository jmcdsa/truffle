const path = require("path");
const assert = require("assert");
const Resolver = require("@truffle/resolver");
const compile = require("../index");
const Config = require("@truffle/config");

describe("JSparser", () => {
  const options = {
    compilers: {
      solc: {
        parser: "solcjs",
        settings: {
          optimizer: {
            enabled: false,
            runs: 200
          }
        }
      }
    },
    quiet: true,
    contracts_build_directory: path.join(__dirname, "./build"),
    working_directory: __dirname
  };

<<<<<<< HEAD
  it("resolves imports quickly when using solcjs parser instead of docker [ @native ]", done => {
    options.compilers.solc.version = "0.4.22";
    options.compilers.solc.docker = true;
    options.contracts_directory = path.join(__dirname, "./sources/v0.4.x");

    const paths = [];
    paths.push(path.join(__dirname, "./sources/v0.4.x/ComplexOrdered.sol"));
    paths.push(path.join(__dirname, "./sources/v0.4.x/InheritB.sol"));

    options.paths = paths;
    options.resolver = new Resolver(options);

    const config = Config.default().merge(options);

    compile.with_dependencies(config, (err, result) => {
      if (err) return done(err);

      // This contract imports / inherits
      assert(
        result["ComplexOrdered"].contract_name === "ComplexOrdered",
        "Should have compiled"
      );
      done();
    });
  }).timeout(10000);

  it("resolves imports quickly when using solcjs parser instead of native solc", done => {
    options.compilers.solc.version = "native";
    delete options.compilers.solc.docker;
    options.contracts_directory = path.join(__dirname, "./sources/v0.5.x");

    const paths = [];
    paths.push(path.join(__dirname, "./sources/v0.5.x/ComplexOrdered.sol"));
    paths.push(path.join(__dirname, "./sources/v0.5.x/InheritB.sol"));

    options.paths = paths;
    options.resolver = new Resolver(options);

    const config = Config.default().merge(options);

    compile.with_dependencies(config, (err, result) => {
      if (err) return done(err);

      // This contract imports / inherits
      assert(
        result["ComplexOrdered"].contract_name === "ComplexOrdered",
        "Should have compiled"
      );
      done();
    });
  }).timeout(8000);
=======
  it.skip(
    "resolves imports quickly when using solcjs parser instead of docker [ @native ]",
    done => {
      options.compilers.solc.version = "0.4.22";
      options.compilers.solc.docker = true;
      options.contracts_directory = path.join(__dirname, "./sources/v0.4.x");

      const paths = [];
      paths.push(path.join(__dirname, "./sources/v0.4.x/ComplexOrdered.sol"));
      paths.push(path.join(__dirname, "./sources/v0.4.x/InheritB.sol"));

      options.paths = paths;
      options.resolver = new Resolver(options);

      compile.with_dependencies(options, (err, result) => {
        if (err) return done(err);

        // This contract imports / inherits
        assert(
          result["ComplexOrdered"].contract_name === "ComplexOrdered",
          "Should have compiled"
        );
        done();
      });
    }
  ).timeout(5000);

  it.skip(
    "resolves imports quickly when using solcjs parser instead of native solc",
    done => {
      options.compilers.solc.version = "native";
      delete options.compilers.solc.docker;
      options.contracts_directory = path.join(__dirname, "./sources/v0.5.x");

      const paths = [];
      paths.push(path.join(__dirname, "./sources/v0.5.x/ComplexOrdered.sol"));
      paths.push(path.join(__dirname, "./sources/v0.5.x/InheritB.sol"));

      options.paths = paths;
      options.resolver = new Resolver(options);

      compile.with_dependencies(options, (err, result) => {
        if (err) return done(err);

        // This contract imports / inherits
        assert(
          result["ComplexOrdered"].contract_name === "ComplexOrdered",
          "Should have compiled"
        );
        done();
      });
    }
  ).timeout(8000);
>>>>>>> 96330bd9

  it("properly throws when passed an invalid parser value", done => {
    options.compilers.solc.parser = "badParser";
    options.contracts_directory = path.join(__dirname, "./sources/v0.5.x");

    const paths = [];
    paths.push(path.join(__dirname, "./sources/v0.5.x/ComplexOrdered.sol"));
    paths.push(path.join(__dirname, "./sources/v0.5.x/InheritB.sol"));

    options.paths = paths;
    options.resolver = new Resolver(options);

    const config = Config.default().merge(options);

    compile.with_dependencies(config, (err, result) => {
      if (result) {
        assert(false, "should have failed!");
        done();
      }

      assert(err.message.match(/(Unsupported parser)/));
      done();
    });
  }).timeout(3000);
});<|MERGE_RESOLUTION|>--- conflicted
+++ resolved
@@ -22,59 +22,6 @@
     working_directory: __dirname
   };
 
-<<<<<<< HEAD
-  it("resolves imports quickly when using solcjs parser instead of docker [ @native ]", done => {
-    options.compilers.solc.version = "0.4.22";
-    options.compilers.solc.docker = true;
-    options.contracts_directory = path.join(__dirname, "./sources/v0.4.x");
-
-    const paths = [];
-    paths.push(path.join(__dirname, "./sources/v0.4.x/ComplexOrdered.sol"));
-    paths.push(path.join(__dirname, "./sources/v0.4.x/InheritB.sol"));
-
-    options.paths = paths;
-    options.resolver = new Resolver(options);
-
-    const config = Config.default().merge(options);
-
-    compile.with_dependencies(config, (err, result) => {
-      if (err) return done(err);
-
-      // This contract imports / inherits
-      assert(
-        result["ComplexOrdered"].contract_name === "ComplexOrdered",
-        "Should have compiled"
-      );
-      done();
-    });
-  }).timeout(10000);
-
-  it("resolves imports quickly when using solcjs parser instead of native solc", done => {
-    options.compilers.solc.version = "native";
-    delete options.compilers.solc.docker;
-    options.contracts_directory = path.join(__dirname, "./sources/v0.5.x");
-
-    const paths = [];
-    paths.push(path.join(__dirname, "./sources/v0.5.x/ComplexOrdered.sol"));
-    paths.push(path.join(__dirname, "./sources/v0.5.x/InheritB.sol"));
-
-    options.paths = paths;
-    options.resolver = new Resolver(options);
-
-    const config = Config.default().merge(options);
-
-    compile.with_dependencies(config, (err, result) => {
-      if (err) return done(err);
-
-      // This contract imports / inherits
-      assert(
-        result["ComplexOrdered"].contract_name === "ComplexOrdered",
-        "Should have compiled"
-      );
-      done();
-    });
-  }).timeout(8000);
-=======
   it.skip(
     "resolves imports quickly when using solcjs parser instead of docker [ @native ]",
     done => {
@@ -89,7 +36,9 @@
       options.paths = paths;
       options.resolver = new Resolver(options);
 
-      compile.with_dependencies(options, (err, result) => {
+      const config = Config.default().merge(options);
+
+      compile.with_dependencies(config, (err, result) => {
         if (err) return done(err);
 
         // This contract imports / inherits
@@ -100,7 +49,7 @@
         done();
       });
     }
-  ).timeout(5000);
+  ).timeout(10000);
 
   it.skip(
     "resolves imports quickly when using solcjs parser instead of native solc",
@@ -116,7 +65,9 @@
       options.paths = paths;
       options.resolver = new Resolver(options);
 
-      compile.with_dependencies(options, (err, result) => {
+      const config = Config.default().merge(options);
+
+      compile.with_dependencies(config, (err, result) => {
         if (err) return done(err);
 
         // This contract imports / inherits
@@ -128,7 +79,6 @@
       });
     }
   ).timeout(8000);
->>>>>>> 96330bd9
 
   it("properly throws when passed an invalid parser value", done => {
     options.compilers.solc.parser = "badParser";
