{
  "name": "truffle-decoder",
  "version": "0.1.0",
  "description": "A library that provides high-level decoding of Solidity contract variables",
  "main": "dist/index.js",
  "types": "lib/index.ts",
  "directories": {
    "lib": "lib"
  },
  "scripts": {
    "prepare": "yarn build",
    "build": "node_modules/.bin/tsc",
    "start": "node_modules/.bin/tsc --watch",
    "test": "cd test && truffle test"
  },
  "repository": "https://github.com/trufflesuite/truffle/tree/master/packages/truffle-decoder",
  "keywords": [
    "ethereum",
    "solidity",
    "contract",
    "state",
    "decoder"
  ],
  "author": "Mike Seese and Harry Altman",
  "license": "MIT",
  "bugs": {
    "url": "https://github.com/trufflesuite/truffle/issues"
  },
  "homepage": "https://github.com/trufflesuite/truffle#readme",
<<<<<<< HEAD
=======
  "devDependencies": {
    "@types/bn.js": "^4.11.2",
    "@types/debug": "^0.0.31",
    "@types/lodash": "^4.14.116",
    "@types/lodash.clonedeep": "^4.5.4",
    "@types/lodash.merge": "^4.6.4",
    "@types/utf8": "^2.1.6",
    "@types/web3": "^1.0.5",
    "json-schema-to-typescript": "^5.5.0",
    "truffle-contract-schema": "^3.0.11",
    "typescript": "^3.1.3"
  },
>>>>>>> 3358adf6
  "dependencies": {
    "abi-decoder": "^1.2.0",
    "async-eventemitter": "^0.2.4",
    "bn.js": "^4.11.8",
<<<<<<< HEAD
    "debug": "^4.1.1",
    "json-schema-to-typescript": "^6.1.3",
    "lodash.isequal": "^4.5.0",
    "truffle-contract-schema": "^3.0.9",
    "truffle-decode-utils": "^1.0.12",
    "truffle-decoder-core": "^3.0.3",
=======
    "debug": "^4.1.0",
    "lodash.clonedeep": "^4.5.0",
    "lodash.merge": "^4.6.1",
>>>>>>> 3358adf6
    "truffle-decode-utils": "^1.0.14",
    "utf8": "^3.0.0",
    "web3": "1.0.0-beta.37"
  },
  "devDependencies": {
    "@types/bn.js": "^4.11.5",
    "@types/debug": "^4.1.4",
    "@types/lodash.isequal": "^4.5.5",
    "@types/web3": "1.0.18",
    "typescript": "^3.5.1"
  }
}<|MERGE_RESOLUTION|>--- conflicted
+++ resolved
@@ -27,45 +27,20 @@
     "url": "https://github.com/trufflesuite/truffle/issues"
   },
   "homepage": "https://github.com/trufflesuite/truffle#readme",
-<<<<<<< HEAD
-=======
-  "devDependencies": {
-    "@types/bn.js": "^4.11.2",
-    "@types/debug": "^0.0.31",
-    "@types/lodash": "^4.14.116",
-    "@types/lodash.clonedeep": "^4.5.4",
-    "@types/lodash.merge": "^4.6.4",
-    "@types/utf8": "^2.1.6",
-    "@types/web3": "^1.0.5",
-    "json-schema-to-typescript": "^5.5.0",
-    "truffle-contract-schema": "^3.0.11",
-    "typescript": "^3.1.3"
-  },
->>>>>>> 3358adf6
   "dependencies": {
     "abi-decoder": "^1.2.0",
     "async-eventemitter": "^0.2.4",
     "bn.js": "^4.11.8",
-<<<<<<< HEAD
     "debug": "^4.1.1",
     "json-schema-to-typescript": "^6.1.3",
-    "lodash.isequal": "^4.5.0",
     "truffle-contract-schema": "^3.0.9",
-    "truffle-decode-utils": "^1.0.12",
     "truffle-decoder-core": "^3.0.3",
-=======
-    "debug": "^4.1.0",
-    "lodash.clonedeep": "^4.5.0",
-    "lodash.merge": "^4.6.1",
->>>>>>> 3358adf6
     "truffle-decode-utils": "^1.0.14",
-    "utf8": "^3.0.0",
     "web3": "1.0.0-beta.37"
   },
   "devDependencies": {
     "@types/bn.js": "^4.11.5",
     "@types/debug": "^4.1.4",
-    "@types/lodash.isequal": "^4.5.5",
     "@types/web3": "1.0.18",
     "typescript": "^3.5.1"
   }
