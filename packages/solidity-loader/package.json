--- conflicted
+++ resolved
@@ -15,11 +15,7 @@
   "license": "MIT",
   "dependencies": {
     "@truffle/config": "^1.2.2",
-<<<<<<< HEAD
     "@truffle/core": "^5.1.0-alphaTez.0",
-=======
-    "@truffle/core": "^5.0.41",
->>>>>>> f0042d6d
     "chalk": "^1.1.3",
     "find-up": "^1.1.2",
     "loader-utils": "^1.1.0",
