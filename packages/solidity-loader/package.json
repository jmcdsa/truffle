{
  "name": "@truffle/solidity-loader",
  "version": "0.1.41",
  "description": "A Webpack loader that uses Truffle to load and provision solidity contracts, with Truffle migrations.",
  "main": "index.js",
  "scripts": {
    "lintjs": "standard",
    "lintjs-fix": "standard --fix"
  },
  "repository": "https://github.com/trufflesuite/truffle/tree/master/packages/solidity-loader",
  "authors": [
    "John McDowall <john@kantan.io>",
    "Angello Pozo <angellopozo@gmail.com>"
  ],
  "license": "MIT",
  "dependencies": {
<<<<<<< HEAD
    "@truffle/config": "^1.2.3-alphaTez.0",
    "@truffle/core": "^5.1.1-alphaTez.0",
=======
    "@truffle/config": "^1.2.3",
    "@truffle/core": "^5.0.42",
>>>>>>> dccdaa1c
    "chalk": "^1.1.3",
    "find-up": "^1.1.2",
    "loader-utils": "^1.1.0",
    "schema-utils": "^1.0.0"
  },
  "devDependencies": {
    "standard": "^11.0.1"
  },
  "publishConfig": {
    "access": "public"
  }
}<|MERGE_RESOLUTION|>--- conflicted
+++ resolved
@@ -14,13 +14,8 @@
   ],
   "license": "MIT",
   "dependencies": {
-<<<<<<< HEAD
-    "@truffle/config": "^1.2.3-alphaTez.0",
+    "@truffle/config": "^1.2.3",
     "@truffle/core": "^5.1.1-alphaTez.0",
-=======
-    "@truffle/config": "^1.2.3",
-    "@truffle/core": "^5.0.42",
->>>>>>> dccdaa1c
     "chalk": "^1.1.3",
     "find-up": "^1.1.2",
     "loader-utils": "^1.1.0",
