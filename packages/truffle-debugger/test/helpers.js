import debugModule from "debug";
const debug = debugModule("test:helpers");

import path from "path";
import fs from "fs-extra";
import Contracts from "truffle-workflow-compile";
import Debug from "truffle-debug-utils";
import Artifactor from "truffle-artifactor";
import Web3 from "web3";
import Migrate from "truffle-migrate";
import Box from "truffle-box";
import Resolver from "truffle-resolver";

export async function prepareContracts(provider, sources = {}, migrations) {
  let config = await createSandbox();

  let accounts = await getAccounts(provider);

  config.networks["debugger"] = {
    provider: provider,
    network_id: "*",
    from: accounts[0]
  };
  config.network = "debugger";

  config.compilers = {
    solc: {
<<<<<<< HEAD
      version: "0.4.25",
      settings: {
        optimizer: {
          enabled: false,
          runs: 200
        },
        evmVersion: "byzantium"
      }
=======
      version: "^0.5.0"
>>>>>>> 3eb24787
    }
  };

  await addContracts(config, sources);
  let { contracts, files } = await compile(config);
  let contractNames = Object.keys(contracts);

  if (!migrations) {
    migrations = await defaultMigrations(contractNames);
  }

  await addMigrations(config, migrations);
  await migrate(config);

  let artifacts = await gatherArtifacts(config);
  debug("artifacts: %o", artifacts.map(a => a.contractName));

  let abstractions = {};
  contractNames.forEach(name => {
    abstractions[name] = config.resolver.require(name);
  });

  return {
    files,
    abstractions,
    artifacts,
    config
  };
}

export function getAccounts(provider) {
  let web3 = new Web3(provider);
  return new Promise(function(accept, reject) {
    web3.eth.getAccounts(function(err, accounts) {
      if (err) return reject(err);
      accept(accounts);
    });
  });
}

export async function createSandbox() {
  let config = await new Promise(function(accept, reject) {
    Box.sandbox(
      {
        unsafeCleanup: true,
        setGracefulCleanup: true,
        name: "default#web3-one"
      },
      function(err, result) {
        if (err) return reject(err);
        result.resolver = new Resolver(result);
        result.artifactor = new Artifactor(result.contracts_build_directory);
        result.networks = {};

        accept(result);
      }
    );
  });

  await fs.remove(path.join(config.contracts_directory, "MetaCoin.sol"));
  await fs.remove(path.join(config.contracts_directory, "ConvertLib.sol"));
  await fs.remove(
    path.join(config.migrations_directory, "2_deploy_contracts.js")
  );

  return config;
}

export async function addContracts(config, sources = {}) {
  let promises = [];
  for (let filename of Object.keys(sources)) {
    let source = sources[filename];
    promises.push(
      fs.outputFile(path.join(config.contracts_directory, filename), source)
    );
  }

  return await Promise.all(promises);
}

export async function addMigrations(config, migrations = {}) {
  let promises = [];
  for (let filename of Object.keys(migrations)) {
    let source = migrations[filename];
    promises.push(
      fs.outputFile(path.join(config.migrations_directory, filename), source)
    );
  }

  return await Promise.all(promises);
}

export async function defaultMigrations(contractNames) {
  contractNames = contractNames.filter(name => name != "Migrations");

  let migrations = {};

  contractNames.forEach((contractName, i) => {
    let index = i + 2; // start at 2 cause Migrations migration
    let filename = `${index}_migrate_${contractName}.js`;
    let source = `
      var ${contractName} = artifacts.require("${contractName}");

      module.exports = function(deployer) {
        deployer.deploy(${contractName});
      };
    `;

    migrations[filename] = source;
  });

  return migrations;
}

export async function compile(config) {
  return new Promise(function(accept, reject) {
    Contracts.compile(
      config.with({
        all: true,
        quiet: true
      }),
      function(err, result) {
        if (err) return reject(err);
        const { contracts, outputs } = result;
        debug("result %O", result);
        return accept({ contracts, files: outputs.solc });
      }
    );
  });
}

export async function migrate(config) {
  return new Promise(function(accept, reject) {
    Migrate.run(
      config.with({
        quiet: true
      }),
      function(err, contracts) {
        if (err) return reject(err);
        accept(contracts);
      }
    );
  });
}

export async function gatherArtifacts(config) {
  return Debug.gatherArtifacts(config);
}<|MERGE_RESOLUTION|>--- conflicted
+++ resolved
@@ -25,8 +25,7 @@
 
   config.compilers = {
     solc: {
-<<<<<<< HEAD
-      version: "0.4.25",
+      version: "0.5.0",
       settings: {
         optimizer: {
           enabled: false,
@@ -34,9 +33,6 @@
         },
         evmVersion: "byzantium"
       }
-=======
-      version: "^0.5.0"
->>>>>>> 3eb24787
     }
   };
 
