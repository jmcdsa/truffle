--- conflicted
+++ resolved
@@ -212,7 +212,7 @@
   }
 }
 
-export function codex(state = [], action) {
+function codex(state = [], action) {
   let newState, topCodex;
 
   const updateFrameStorage = (frame, address, slot, value) => {
@@ -232,10 +232,6 @@
     };
   };
 
-<<<<<<< HEAD
-=======
-function codex(state = DEFAULT_CODEX, action) {
->>>>>>> e4d804cb
   switch (action.type) {
     case actions.CALL:
     case actions.CREATE:
