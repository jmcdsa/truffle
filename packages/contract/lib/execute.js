--- conflicted
+++ resolved
@@ -1,8 +1,4 @@
-<<<<<<< HEAD
-const debug = require("debug")("contract:execute"); // eslint-disable-line no-unused-vars
-=======
 const debug = require("debug")("contract:execute");
->>>>>>> 9e0037fc
 const PromiEvent = require("./promievent");
 const EventEmitter = require("events");
 const utils = require("./utils");
@@ -11,10 +7,7 @@
 const handlers = require("./handlers");
 const override = require("./override");
 const reformat = require("./reformat");
-<<<<<<< HEAD
-=======
-
->>>>>>> 9e0037fc
+
 const execute = {
   // -----------------------------------  Helpers --------------------------------------------------
   /**
@@ -62,11 +55,7 @@
    * @param  {Array}  _arguments    Arguments passed to method invocation
    * @return {Promise}              Resolves object w/ tx params disambiguated from arguments
    */
-<<<<<<< HEAD
   prepareCall: async function(constructor, methodABI, _arguments) {
-=======
-  prepareCall: function(constructor, methodABI, _arguments) {
->>>>>>> 9e0037fc
     let args = Array.prototype.slice.call(_arguments);
     let params = utils.getTxParams.call(constructor, methodABI, args);
 
@@ -127,15 +116,9 @@
 
     return function() {
       let defaultBlock = "latest";
-<<<<<<< HEAD
-      let args = Array.prototype.slice.call(arguments);
-      const lastArg = args[args.length - 1];
-      let promiEvent = PromiEvent();
-=======
       const args = Array.prototype.slice.call(arguments);
       const lastArg = args[args.length - 1];
       const promiEvent = PromiEvent();
->>>>>>> 9e0037fc
 
       // Extract defaultBlock parameter
       if (execute.hasDefaultBlock(args, lastArg, methodABI.inputs)) {
