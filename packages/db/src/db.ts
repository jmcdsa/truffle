import { GraphQLSchema, DocumentNode, parse, execute } from "graphql";
import { schema } from "@truffle/db/data";
<<<<<<< HEAD
import {
  generateCompileLoad,
  generateNamesLoad
} from "@truffle/db/loaders/commands";
import {
  WorkflowCompileResult,
  WorkspaceRequest,
  WorkspaceResponse,
  toIdObject
} from "@truffle/db/loaders/types";
=======
import { generateCompileLoad } from "@truffle/db/loaders/commands";
import { WorkspaceRequest } from "@truffle/db/loaders/types";
import { WorkflowCompileResult } from "@truffle/compile-common";
>>>>>>> 4233ce8b
import { Workspace } from "@truffle/db/workspace";
import { projectLoadGenerate } from "@truffle/db/loaders/commands";

interface IConfig {
  contracts_build_directory: string;
  contracts_directory: string;
  working_directory?: string;
  db?: {
    adapter?: {
      name: string;
      settings?: any;
    };
  };
}

interface IContext {
  artifactsDirectory: string;
  workingDirectory: string;
  contractsDirectory: string;
  workspace: Workspace;
  db: ITruffleDB;
}

interface ITruffleDB {
  query: (query: DocumentNode | string, variables: any) => Promise<any>;
}

export class TruffleDB {
  schema: GraphQLSchema;
  context: IContext;

  constructor(config: IConfig) {
    this.context = this.createContext(config);
    this.schema = schema;
  }

  async query(query: DocumentNode | string, variables: any = {}): Promise<any> {
    const document: DocumentNode =
      typeof query !== "string" ? query : parse(query);

    return await execute(this.schema, document, null, this.context, variables);
  }

  async loadNames(
    project: DataModel.IProject,
    contractsByCompilation: Array<DataModel.IContract[]>
  ) {
    const namesLoader = generateNamesLoad(
      toIdObject(project),
      contractsByCompilation
    );
    let curNames = namesLoader.next();

    while (!curNames.done) {
      const {
        request,
        variables
      }: WorkspaceRequest = curNames.value as WorkspaceRequest;
      const namesResponse: WorkspaceResponse = await this.query(
        request,
        variables
      );

      curNames = namesLoader.next(namesResponse);
    }
  }

  async loadProject(): Promise<DataModel.IProject> {
    const projectRequest = projectLoadGenerate({
      directory: this.context.workingDirectory
    }).next();

    // this gets the response using that request, the project
    const {
      request,
      variables
    }: WorkspaceRequest = projectRequest.value as WorkspaceRequest;
    const response = await this.query(request, variables);
    const projectResponse = response.data.workspace.projectsAdd.projects[0];

    return projectResponse;
  }

  async loadCompilations(
    project: DataModel.IProject,
    result: WorkflowCompileResult,
    names: boolean
  ) {
    const saga = generateCompileLoad(result);

    let cur = saga.next();

    while (!cur.done) {
      // HACK not sure why this is necessary; TS knows we're not done, so
      // cur.value should only be WorkspaceRequest (first Generator param),
      // not the return value (second Generator param)
      const {
        request,
        variables
      }: WorkspaceRequest = cur.value as WorkspaceRequest;
      const response = await this.query(request, variables);

      cur = saga.next(response);
    }

    if (names === true) {
      await this.loadNames(project, cur.value.contractsByCompilation);
    }

    return cur.value;
  }

  createContext(config: IConfig): IContext {
    return {
      workspace: new Workspace({
        workingDirectory: config.working_directory,
        adapter: (config.db || {}).adapter
      }),
      artifactsDirectory: config.contracts_build_directory,
      workingDirectory: config.working_directory || process.cwd(),
      contractsDirectory: config.contracts_directory,
      db: this
    };
  }
}<|MERGE_RESOLUTION|>--- conflicted
+++ resolved
@@ -1,23 +1,17 @@
 import { GraphQLSchema, DocumentNode, parse, execute } from "graphql";
 import { schema } from "@truffle/db/data";
-<<<<<<< HEAD
 import {
   generateCompileLoad,
-  generateNamesLoad
+  generateNamesLoad,
+  projectLoadGenerate
 } from "@truffle/db/loaders/commands";
 import {
-  WorkflowCompileResult,
   WorkspaceRequest,
   WorkspaceResponse,
   toIdObject
 } from "@truffle/db/loaders/types";
-=======
-import { generateCompileLoad } from "@truffle/db/loaders/commands";
-import { WorkspaceRequest } from "@truffle/db/loaders/types";
 import { WorkflowCompileResult } from "@truffle/compile-common";
->>>>>>> 4233ce8b
 import { Workspace } from "@truffle/db/workspace";
-import { projectLoadGenerate } from "@truffle/db/loaders/commands";
 
 interface IConfig {
   contracts_build_directory: string;
