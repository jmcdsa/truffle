<<<<<<< HEAD
import {
  WorkspaceRequest,
  toIdObject,
  WorkspaceResponse
} from "@truffle/db/loaders/types";
=======
import { WorkspaceRequest, WorkspaceResponse } from "@truffle/db/loaders/types";
import { toIdObject } from "@truffle/db/meta";
>>>>>>> 5a7968f4

import { AddNameRecords } from "./add.graphql";
export { AddNameRecords };

interface Resource {
  id: string;
  name: string;
}

type ResolveFunc = (
  name: string,
  type: string
) => Generator<
  WorkspaceRequest,
  DataModel.INameRecord | null,
  WorkspaceResponse
>;

export function* generateNameRecordsLoad(
  resources: Resource[],
  type: string,
  getCurrent: ResolveFunc
): Generator<
  WorkspaceRequest,
  DataModel.INameRecord[],
  WorkspaceResponse<"nameRecordsAdd", DataModel.INameRecordsAddPayload>
> {
  const nameRecords = [];
  for (const resource of resources) {
    const { name } = resource;
    const current: DataModel.INameRecord = yield* getCurrent(name, type);

    if (current) {
      nameRecords.push({
        name,
        type,
        resource: toIdObject(resource),
        previous: toIdObject(current)
      });
    } else {
      nameRecords.push({
        name,
        type,
        resource: toIdObject(resource)
      });
    }
  }

  const result = yield {
    request: AddNameRecords,
    variables: { nameRecords }
  };

  return result.data.nameRecordsAdd.nameRecords;
}<|MERGE_RESOLUTION|>--- conflicted
+++ resolved
@@ -1,13 +1,5 @@
-<<<<<<< HEAD
-import {
-  WorkspaceRequest,
-  toIdObject,
-  WorkspaceResponse
-} from "@truffle/db/loaders/types";
-=======
 import { WorkspaceRequest, WorkspaceResponse } from "@truffle/db/loaders/types";
 import { toIdObject } from "@truffle/db/meta";
->>>>>>> 5a7968f4
 
 import { AddNameRecords } from "./add.graphql";
 export { AddNameRecords };
