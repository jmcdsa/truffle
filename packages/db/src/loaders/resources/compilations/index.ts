--- conflicted
+++ resolved
@@ -4,12 +4,7 @@
 import {
   CompilationData,
   LoadedSources,
-<<<<<<< HEAD
-  WorkspaceRequest,
-  WorkspaceResponse
-=======
   Load
->>>>>>> 4db36c35
 } from "@truffle/db/loaders/types";
 
 import { AddCompilations } from "./add.graphql";
@@ -38,11 +33,7 @@
 
 const compilationSourceMapInputs = ({
   compilation
-<<<<<<< HEAD
-}: LoadableCompilation): DataModel.ICompilationSourceMapInput[] => {
-=======
 }: LoadableCompilation): DataModel.SourceMapInput[] => {
->>>>>>> 4db36c35
   const contracts = compilation.sources
     .map(({ contracts }) => contracts)
     .flat();
