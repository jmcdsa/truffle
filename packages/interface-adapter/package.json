--- conflicted
+++ resolved
@@ -7,11 +7,7 @@
   "bugs": {
     "url": "https://github.com/trufflesuite/truffle/issues"
   },
-<<<<<<< HEAD
-  "version": "0.3.1-alphaTez.0",
-=======
   "version": "0.3.1",
->>>>>>> 18f422dc
   "main": "dist/index.js",
   "directories": {
     "lib": "lib"
