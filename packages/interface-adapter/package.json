--- conflicted
+++ resolved
@@ -7,17 +7,14 @@
   "bugs": {
     "url": "https://github.com/trufflesuite/truffle/issues"
   },
-<<<<<<< HEAD
   "version": "0.5.0-tezos.2",
-=======
-  "version": "0.4.6",
->>>>>>> a4ab24fe
   "main": "dist/index.js",
+  "types": "dist/index.d.ts",
   "directories": {
     "lib": "lib"
   },
   "scripts": {
-    "build": "tsc",
+    "build": "tsc --declaration",
     "prepare": "yarn build",
     "test": "mocha --exit -r ts-node/register test/**/*.test.ts",
     "watch": "tsc -w"
@@ -31,10 +28,7 @@
     "web3": "1.2.1"
   },
   "devDependencies": {
-<<<<<<< HEAD
-=======
     "@truffle/provider": "^0.2.9",
->>>>>>> a4ab24fe
     "@types/bn.js": "^4.11.4",
     "@types/mocha": "^5.2.6",
     "@types/web3": "1.0.19",
