--- conflicted
+++ resolved
@@ -1,27 +1,17 @@
 import {
-<<<<<<< HEAD
-  Transaction as EvmTransaction,
-  TransactionReceipt as EvmTransactionReceipt,
-  TransactionConfig as EvmTransactionConfig
-} from "web3-core";
-import { Provider } from "@truffle/provider";
-import Config from "@truffle/config";
-
-export type NetworkId = number | string;
-=======
   Block as EvmBlock,
   BlockType as EvmBlockType,
   Tx as EvmTransaction
 } from "web3/eth/types";
 import { TransactionReceipt as EvmTransactionReceipt } from "web3/types";
 import { Provider } from "web3/providers";
+import Config from "@truffle/config";
 
 export type EvmTransactionReceipt = EvmTransactionReceipt;
 export type EvmTransaction = EvmTransaction;
 export type Provider = Provider;
 export type EvmBlockType = EvmBlockType;
-export type NetworkId = Number | String;
->>>>>>> 2a720eeb
+export type NetworkId = number | string;
 export type Block = EvmBlock | any;
 export type BlockType = number | string;
 export type Transaction = EvmTransaction | any;
@@ -36,12 +26,7 @@
   getTransactionReceipt(tx: TxHash): Promise<TransactionReceipt>;
   getBalance(address: string): Promise<string>;
   getCode(address: string): Promise<string>;
-<<<<<<< HEAD
   getAccounts(config?: Config): Promise<string[]>;
-  estimateGas(transactionConfig: TransactionConfig): Promise<number>;
+  estimateGas(transactionConfig: Transaction): Promise<number>;
   setProvider(provider: Provider): void;
-=======
-  getAccounts(): Promise<string[]>;
-  estimateGas(transactionConfig: Transaction): Promise<number>;
->>>>>>> 2a720eeb
 }