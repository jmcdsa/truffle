--- conflicted
+++ resolved
@@ -270,15 +270,8 @@
       });
     });
 
-<<<<<<< HEAD
-    // The word 'native' cannot be part of the strings for the describe and it
-    // blocks as the script will filter these tests out so I added parens
-    describe("nativ(e) / docker [ @nativ(e) ]", function() {
-      it("compiles with nativ(e) solc", function(done) {
-=======
     describe("native / docker [ @native ]", function() {
       it("compiles with native solc", function(done) {
->>>>>>> 66e3b1cb
         options.compilers = {
           solc: {
             version: "native",
