const debug = require("debug")("compile:test:test_supplier");
const fse = require("fs-extra");
const path = require("path");
const assert = require("assert");
const Resolver = require("truffle-resolver");
const compile = require("truffle-compile/new");
const Config = require("truffle-config");
const { findOne } = require("./helpers");

function waitSecond() {
  return new Promise(resolve => setTimeout(() => resolve(), 1250));
}

describe("CompilerSupplier", function() {
  describe("integration", function() {
    this.timeout(40000);
    let oldPragmaPinSource; //  0.4.15
    let oldPragmaFloatSource; // ^0.4.15
    let version4PragmaSource; // ^0.4.21
    let version5PragmaSource; // ^0.5.0
    let compileConfig;

    const options = {
      contracts_directory: "",
      solc: "",
      quiet: true
    };

    before("get code", async function() {
      const oldPragmaPin = await fse.readFile(
        path.join(__dirname, "./sources/v0.4.15/OldPragmaPin.sol"),
        "utf-8"
      );
      const oldPragmaFloat = await fse.readFile(
        path.join(__dirname, "./sources/v0.4.x/OldPragmaFloat.sol"),
        "utf-8"
      );
      const version4Pragma = await fse.readFile(
        path.join(__dirname, "./sources/v0.4.x/NewPragma.sol"),
        "utf-8"
      );
      const version5Pragma = await fse.readFile(
        path.join(__dirname, "./sources/v0.5.x/Version5Pragma.sol"),
        "utf-8"
      );

      oldPragmaPinSource = { "OldPragmaPin.sol": oldPragmaPin };
      oldPragmaFloatSource = { "OldPragmaFloat.sol": oldPragmaFloat };
      version4PragmaSource = { "NewPragma.sol": version4Pragma };
      version5PragmaSource = { "Version5Pragma.sol": version5Pragma };
    });

    it("compiles w/ default solc if no compiler specified (float)", async function() {
      const defaultOptions = Config.default().merge(options);

      const { contracts } = await compile(version5PragmaSource, defaultOptions);
      const Version5Pragma = findOne("Version5Pragma", contracts);

      assert(Version5Pragma.contractName === "Version5Pragma");
    });

    it("compiles w/ remote solc when options specify release (pinned)", async function() {
      options.compilers = {
        solc: {
          version: "0.4.15",
          settings: {}
        }
      };

<<<<<<< HEAD
      const config = new Config().merge(options);
      compile(oldPragmaPinSource, config, (err, result) => {
        if (err) return done(err);
=======
      const { contracts } = await compile(oldPragmaPinSource, options);
      const OldPragmaPin = findOne("OldPragmaPin", contracts);
>>>>>>> 1eb568e8

      assert(OldPragmaPin.contractName === "OldPragmaPin");
    });

    it("compiles w/ remote solc when options specify prerelease (float)", async function() {
      this.timeout(20000);
      // An 0.4.16 prerelease for 0.4.15
      options.compilers = {
        solc: {
          version: "0.4.16-nightly.2017.8.9+commit.81887bc7",
          settings: {}
        }
      };

<<<<<<< HEAD
      const config = new Config().merge(options);
      compile(oldPragmaFloatSource, config, (err, result) => {
        if (err) {
          assert(false);
          done();
        }
=======
      const { contracts } = await compile(oldPragmaFloatSource, options);
      const OldPragmaFloat = findOne("OldPragmaFloat", contracts);
>>>>>>> 1eb568e8

      assert(OldPragmaFloat.contractName === "OldPragmaFloat");
    });

    it("compiles w/ local path solc when options specify path", async function() {
      const pathToSolc = path.join(
        __dirname,
        "../../../node_modules/solc/index.js"
      );

      options.compilers = {
        solc: {
          version: pathToSolc
        }
      };

      const localPathOptions = Config.default().merge(options);

      const { contracts } = await compile(
        version5PragmaSource,
        localPathOptions
      );
      const Version5Pragma = findOne("Version5Pragma", contracts);
      assert(Version5Pragma.contractName === "Version5Pragma");
    });

<<<<<<< HEAD
    it("caches releases and uses them if available", function(done) {
      this.timeout(80000);
=======
    it("caches releases and uses them if available", async function() {
>>>>>>> 1eb568e8
      let initialAccessTime;
      let finalAccessTime;

      const compilerCacheDirectory = path.resolve(
        Config.getTruffleDataDirectory(),
        "compilers/node_modules"
      );
      const expectedCache = path.resolve(
        compilerCacheDirectory,
        "soljson-v0.4.21+commit.dfe3193c.js"
      );

      // Delete if it's already there.
      if (await fse.exists(expectedCache)) await fse.unlink(expectedCache);

      options.compilers = {
        solc: { version: "0.4.21" }
      };

      const cachedOptions = Config.default().merge(options);

      // Run compiler, expecting solc to be downloaded and cached.
      await compile(version4PragmaSource, cachedOptions);

      assert(await fse.exists(expectedCache), "Should have cached compiler");

      // Get cached solc access time
      initialAccessTime = (await fse.stat(expectedCache)).atime.getTime();

      // Wait a second and recompile, verifying that the cached solc
      // got accessed / ran ok.
      await waitSecond();

      const { contracts } = await compile(version4PragmaSource, cachedOptions);

      finalAccessTime = (await fse.stat(expectedCache)).atime.getTime();
      const NewPragma = findOne("NewPragma", contracts);

      assert(NewPragma.contractName === "NewPragma", "Should have compiled");

      // atime is not getting updatd on read in CI.
      if (!process.env.TEST) {
        assert(
          initialAccessTime < finalAccessTime,
          "Should have used cached compiler"
        );
      }
    });

    describe("native / docker [ @native ]", function() {
      it("compiles with native solc", async function() {
        options.compilers = {
          solc: {
            version: "native"
          }
        };

        const nativeSolcOptions = Config.default().merge(options);

        const { contracts } = await compile(
          version5PragmaSource,
          nativeSolcOptions
        );
        const Version5Pragma = findOne("Version5Pragma", contracts);
        assert(Version5Pragma.compiler.version.includes("0.5."));
        assert(
          Version5Pragma.contractName === "Version5Pragma",
          "Should have compiled"
        );
      });

      it("compiles with dockerized solc", async function() {
        options.compilers = {
          solc: {
            version: "0.4.22",
            docker: true
          }
        };

        const dockerizedSolcOptions = Config.default().merge(options);

        const expectedVersion = "0.4.22+commit.4cb486ee.Linux.g++";

        const { contracts } = await compile(
          version4PragmaSource,
          dockerizedSolcOptions
        );
        const NewPragma = findOne("NewPragma", contracts);

        assert(NewPragma.compiler.version === expectedVersion);
        assert(NewPragma.contractName === "NewPragma", "Should have compiled");
      });

      it("resolves imports correctly when using built solc", async function() {
        const paths = [];
        paths.push(path.join(__dirname, "./sources/v0.4.x/ComplexOrdered.sol"));
        paths.push(path.join(__dirname, "./sources/v0.4.x/InheritB.sol"));

        let options = {
          compilers: {
            solc: {
              version: "0.4.22",
              docker: true,
              settings: {
                optimizer: {
                  enabled: false,
                  runs: 200
                }
              }
            }
          },
          quiet: true,
          solc: "",
          contracts_build_directory: path.join(__dirname, "./build"),
          contracts_directory: path.join(__dirname, "./sources/v0.4.x"),
          working_directory: __dirname,
          paths: paths
        };

        options.resolver = new Resolver(options);
        options = Config.default().merge(options);

        const { contracts } = await compile.with_dependencies(options);
        const ComplexOrdered = findOne("ComplexOrdered", contracts);

        // This contract imports / inherits
        assert(
          ComplexOrdered.contractName === "ComplexOrdered",
          "Should have compiled"
        );
      });

      it("errors if running dockerized solc without specifying an image", async function() {
        options.compilers = {
          solc: {
            version: undefined,
            docker: true,
            settings: {}
          }
        };
        compileConfig = Config.default().merge(options);

<<<<<<< HEAD
        compile(version4PragmaSource, compileConfig, err => {
          assert(err.message.includes("option must be"));
          done();
        });
=======
        let error;
        try {
          await compile(version4PragmaSource, options);
        } catch (err) {
          error = err;
        }

        assert(error);
        assert(error.message.includes("option must be"));
>>>>>>> 1eb568e8
      });

      it("errors if running dockerized solc when image does not exist locally", async function() {
        const imageName = "fantasySolc.7777555";

        options.compilers = {
          solc: {
            version: imageName,
            docker: true,
            settings: {}
          }
        };
        compileConfig = Config.default().merge(options);

<<<<<<< HEAD
        compile(version4PragmaSource, compileConfig, err => {
          assert(err.message.includes(imageName));
          done();
        });
=======
        let error;
        try {
          await compile(version4PragmaSource, options);
        } catch (err) {
          error = err;
        }

        assert(error);
        assert(error.message.includes(imageName));
>>>>>>> 1eb568e8
      });
    });
  });
});<|MERGE_RESOLUTION|>--- conflicted
+++ resolved
@@ -67,14 +67,8 @@
         }
       };
 
-<<<<<<< HEAD
-      const config = new Config().merge(options);
-      compile(oldPragmaPinSource, config, (err, result) => {
-        if (err) return done(err);
-=======
       const { contracts } = await compile(oldPragmaPinSource, options);
       const OldPragmaPin = findOne("OldPragmaPin", contracts);
->>>>>>> 1eb568e8
 
       assert(OldPragmaPin.contractName === "OldPragmaPin");
     });
@@ -89,17 +83,8 @@
         }
       };
 
-<<<<<<< HEAD
-      const config = new Config().merge(options);
-      compile(oldPragmaFloatSource, config, (err, result) => {
-        if (err) {
-          assert(false);
-          done();
-        }
-=======
       const { contracts } = await compile(oldPragmaFloatSource, options);
       const OldPragmaFloat = findOne("OldPragmaFloat", contracts);
->>>>>>> 1eb568e8
 
       assert(OldPragmaFloat.contractName === "OldPragmaFloat");
     });
@@ -126,12 +111,7 @@
       assert(Version5Pragma.contractName === "Version5Pragma");
     });
 
-<<<<<<< HEAD
-    it("caches releases and uses them if available", function(done) {
-      this.timeout(80000);
-=======
     it("caches releases and uses them if available", async function() {
->>>>>>> 1eb568e8
       let initialAccessTime;
       let finalAccessTime;
 
@@ -272,24 +252,17 @@
             settings: {}
           }
         };
-        compileConfig = Config.default().merge(options);
-
-<<<<<<< HEAD
-        compile(version4PragmaSource, compileConfig, err => {
-          assert(err.message.includes("option must be"));
-          done();
-        });
-=======
+        compileconfig = Config.default().merge(options);
+
         let error;
         try {
-          await compile(version4PragmaSource, options);
+          await compile(version4PragmaSource, compileConfig);
         } catch (err) {
           error = err;
         }
 
         assert(error);
         assert(error.message.includes("option must be"));
->>>>>>> 1eb568e8
       });
 
       it("errors if running dockerized solc when image does not exist locally", async function() {
@@ -302,24 +275,17 @@
             settings: {}
           }
         };
-        compileConfig = Config.default().merge(options);
-
-<<<<<<< HEAD
-        compile(version4PragmaSource, compileConfig, err => {
-          assert(err.message.includes(imageName));
-          done();
-        });
-=======
+        compileconfig = Config.default().merge(options);
+
         let error;
         try {
-          await compile(version4PragmaSource, options);
+          await compile(version4PragmaSource, compileConfig);
         } catch (err) {
           error = err;
         }
 
         assert(error);
         assert(error.message.includes(imageName));
->>>>>>> 1eb568e8
       });
     });
   });
