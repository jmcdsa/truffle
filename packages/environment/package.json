--- conflicted
+++ resolved
@@ -12,19 +12,11 @@
   "version": "0.1.15-alphaTez.0",
   "main": "index.js",
   "dependencies": {
-<<<<<<< HEAD
-    "@truffle/artifactor": "^4.0.34",
-    "@truffle/error": "^0.0.8-alphaTez.0",
-    "@truffle/expect": "^0.0.12-alphaTez.0",
-    "@truffle/interface-adapter": "^0.2.7-alphaTez.0",
-    "@truffle/resolver": "^5.0.18-alphaTez.0",
-=======
     "@truffle/artifactor": "^4.0.35-alphaTez.0",
     "@truffle/error": "^0.0.9-alphaTez.0",
     "@truffle/expect": "^0.0.13-alphaTez.0",
     "@truffle/interface-adapter": "^0.3.0-alphaTez.0",
     "@truffle/resolver": "^5.1.0-alphaTez.0",
->>>>>>> 0bb676b3
     "ganache-core": "2.7.0",
     "node-ipc": "^9.1.1",
     "web3": "1.2.1"
