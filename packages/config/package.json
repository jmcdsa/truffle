{
  "name": "@truffle/config",
  "version": "1.2.4",
  "description": "Utility for interacting with truffle-config.js files",
  "main": "dist/index.js",
  "types": "dist/index.d.ts",
  "scripts": {
    "build": "tsc",
    "prepare": "yarn build",
    "test": "yarn build && mocha --exit -r ts-node/register test/**/*.test.ts"
  },
  "repository": "https://github.com/trufflesuite/truffle/tree/master/packages/config",
  "keywords": [
    "ethereum",
    "truffle",
    "config"
  ],
  "author": "Tim Coulter <tim@trufflesuite.com>",
  "license": "MIT",
  "bugs": {
    "url": "https://github.com/trufflesuite/truffle/issues"
  },
  "homepage": "https://github.com/trufflesuite/truffle/tree/master/packages/config#readme",
  "devDependencies": {
    "@types/configstore": "^4.0.0",
    "@types/find-up": "^2.1.0",
    "@types/node": "^12.7.7",
    "@types/sinon": "^7.0.13",
    "mocha": "6.2.0",
    "sinon": "^7.5.0",
    "ts-node": "^8.4.1",
    "typescript": "^3.6.3"
  },
  "dependencies": {
    "@truffle/error": "^0.0.7",
<<<<<<< HEAD
    "@truffle/events": "^0.0.1",
    "@truffle/provider": "^0.1.19",
=======
    "@truffle/provider": "^0.2.0",
>>>>>>> c433e1bd
    "configstore": "^4.0.0",
    "find-up": "^2.1.0",
    "lodash": "^4.17.13",
    "module": "^1.2.5",
    "original-require": "1.0.1"
  },
  "publishConfig": {
    "access": "public"
  }
}<|MERGE_RESOLUTION|>--- conflicted
+++ resolved
@@ -33,12 +33,8 @@
   },
   "dependencies": {
     "@truffle/error": "^0.0.7",
-<<<<<<< HEAD
     "@truffle/events": "^0.0.1",
-    "@truffle/provider": "^0.1.19",
-=======
     "@truffle/provider": "^0.2.0",
->>>>>>> c433e1bd
     "configstore": "^4.0.0",
     "find-up": "^2.1.0",
     "lodash": "^4.17.13",
