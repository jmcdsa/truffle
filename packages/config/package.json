--- conflicted
+++ resolved
@@ -32,13 +32,8 @@
     "typescript": "^3.6.3"
   },
   "dependencies": {
-<<<<<<< HEAD
     "@truffle/error": "^0.0.10-alphaTez.0",
-    "@truffle/provider": "^0.2.0",
-=======
-    "@truffle/error": "^0.0.7",
     "@truffle/provider": "^0.2.1",
->>>>>>> 26ccd93b
     "configstore": "^4.0.0",
     "find-up": "^2.1.0",
     "lodash": "^4.17.13",
