import gql from "graphql-tag";
import { TruffleDB } from "truffle-db/db";
import * as Contracts from "@truffle/workflow-compile/new";
import { ContractObject } from "@truffle/contract-schema/spec";
import * as fse from "fs-extra";
import path from "path";
import Config from "@truffle/config";
import { Environment } from "@truffle/environment";
import Web3 from "web3";

<<<<<<< HEAD
const AddBytecodes = gql`
  input BytecodeInput {
    bytes: Bytes!
  }

  mutation AddBytecodes($bytecodes: [BytecodeInput!]!) {
    workspace {
      bytecodesAdd(input: { bytecodes: $bytecodes }) {
        bytecodes {
          id
        }
      }
    }
  }
`;

const AddSources = gql`
  input SourceInput {
    contents: String!
    sourcePath: String
  }

  mutation AddSource($sources: [SourceInput!]!) {
    workspace {
      sourcesAdd(input: { sources: $sources }) {
        sources {
          id
          contents
          sourcePath
        }
      }
    }
  }
`;

const AddCompilation = gql`
  input CompilerInput {
    name: String
    version: String
    settings: Object
  }

  input CompilationSourceInput {
    id: ID!
  }

  input CompilationSourceContractSourceInput {
    id: ID!
  }

  input CompilationSourceContractAstInput {
    json: String!
  }

  input CompilationSourceMapInput {
    json: String!
  }

  input CompilationSourceContractInput {
    name: String
    source: CompilationSourceContractSourceInput
    ast: CompilationSourceContractAstInput
  }

  input CompilationInput {
    compiler: CompilerInput!
    contracts: [CompilationSourceContractInput!]
    sources: [CompilationSourceInput!]!
    sourceMaps: [CompilationSourceMapInput]
  }
  input CompilationsAddInput {
    compilations: [CompilationInput!]!
  }

  mutation AddCompilation($compilations: [CompilationInput!]!) {
    workspace {
      compilationsAdd(input: { compilations: $compilations }) {
        compilations {
          id
          compiler {
            name
            version
          }
          contracts {
            name
            source {
              contents
              sourcePath
            }
            ast {
              json
            }
          }
          sources {
            contents
            sourcePath
          }
          sourceMaps {
            json
          }
        }
      }
    }
  }
`;

const AddContracts = gql`
  input AbiInput {
    json: String!
    items: [String]
  }
  input ContractCompilationInput {
    id: ID!
  }
  input ContractSourceContractInput {
    index: FileIndex
  }
  input ContractConstructorBytecodeInput {
    id: ID!
  }
  input ContractConstructorInput {
    createBytecode: ContractConstructorBytecodeInput!
  }
  input ContractInput {
    name: String
    abi: AbiInput
    compilation: ContractCompilationInput
    sourceContract: ContractSourceContractInput
    constructor: ContractConstructorInput
  }
  mutation AddContracts($contracts: [ContractInput!]!) {
    workspace {
      contractsAdd(input: { contracts: $contracts }) {
        contracts {
          id
          name
          abi {
            json
          }
          sourceContract {
            name
            source {
              contents
              sourcePath
            }
            ast {
              json
            }
          }
          compilation {
            compiler {
              name
              version
            }
            contracts {
              name
              source {
                contents
                sourcePath
              }
              ast {
                json
              }
            }
            sources {
              contents
              sourcePath
            }
          }
          constructor {
            createBytecode {
              bytes
            }
          }
        }
      }
    }
  }
`;

const AddContractInstances = gql`
  input ContractInstanceNetworkInput {
    id: ID!
  }

  input ContractInstanceContractInput {
    id: ID!
  }

  input ContractInstanceCreationConstructorBytecodeInput {
    id: ID!
  }

  input ContractInstanceCreationConstructorInput {
    createBytecode: ContractInstanceCreationConstructorBytecodeInput!
  }

  input ContractInstanceCreationInput {
    transactionHash: TransactionHash!
    constructor: ContractInstanceCreationConstructorInput!
  }
=======
import {
  AddBytecodes,
  AddSources,
  AddCompilation,
  AddContracts,
  AddContractInstances,
  AddNetworks
} from "../queries";

type WorkflowCompileResult = {
  compilations: {
    [compilerName: string]: {
      sourceIndexes: Array<string>;
      contracts: Array<ContractObject>;
    };
  };
  contracts: { [contractName: string]: ContractObject };
};
>>>>>>> 7e2bd851

type networkLinkObject = {
  [name: string]: string;
};

<<<<<<< HEAD
  mutation AddContractInstances($contractInstances: [ContractInstanceInput!]!) {
    workspace {
      contractInstancesAdd(input: { contractInstances: $contractInstances }) {
        contractInstances {
          address
          network {
            name
            networkID
            historicBlock {
              height
              hash
            }
          }
          contract {
            name
          }
          creation {
            transactionHash
            constructor {
              createBytecode {
                bytes
              }
            }
          }
        }
      }
    }
  }
`;
=======
type LinkValueLinkReferenceObject = {
  bytecode: string;
  index: number;
};
>>>>>>> 7e2bd851

type LinkValueObject = {
  value: string;
  linkReference: LinkValueLinkReferenceObject;
};

<<<<<<< HEAD
  input NetworkInput {
    name: String!
    networkId: NetworkId!
    historicBlock: HistoricBlockInput!
  }

  mutation AddNetworks($networks: [NetworkInput!]!) {
    workspace {
      networksAdd(input: { networks: $networks }) {
        networks {
          id
          name
          networkId
          historicBlock {
            height
            hash
          }
        }
      }
    }
  }
`;

const AddNameRecords = gql`
  input ResourceInput {
    id: ID!
    type: String!
  }

  input PreviousNameRecordInput {
    id: ID!
  }

  input NameRecordAddInput {
    name: String!
    resource: ResourceInput!
    previous: PreviousNameRecordInput
  }

  mutation AddNameRecords($nameRecords: [NameRecordAddInput!]!) {
    workspace {
      nameRecordsAdd(input: { nameRecords: $nameRecords }) {
        nameRecords {
          id
          resource {
            name
            ... on Network {
              networkId
            }
            ... on Contract {
              abi {
                json
              }
            }
          }
          previous {
            name
          }
        }
      }
    }
  }
`;

const getPreviousNameRecord = gql`
  query GetPreviousNameRecord($name: String!, $type: String!) {
    workspace {
      previousNameRecord(name: $name, type: $type) {
        id
      }
    }
  }
`;

const getProject = gql`
  query GetProject($directory: String!) {
    workspace {
      project(directory: $directory) {
        names {
          type
          name
          id
        }
      }
    }
  }
`;

const addProject = gql`
  mutation AddProject($directory: String) {
    workspace {
      projectAdd(input: { directory: $directory }) {
        directory
        id
      }
    }
  }
`;

export const setProjectNames = gql`
  input ProjectInput {
    directory: String!
  }

  input ProjectNamesSetNameRecordInput {
    id: ID!
  }

  input ProjectNamesSetInput {
    project: ProjectInput!
    nameRecords: [ProjectNamesSetNameRecordInput!]!
  }

  mutation AddProjectNames(
    $project: ProjectInput!
    $nameRecords: [ProjectNamesSetNameRecordInput!]!
  ) {
    workspace {
      projectNamesSet(input: { project: $project, nameRecords: $nameRecords }) {
        nameRecords {
          name
          resource {
            id
            ... on Network {
              networkId
            }
            ... on Contract {
              name
            }
          }
          previous {
            resource {
              id
            }
          }
        }
        project {
          names {
            type
            name
            id
          }
          directory
          id
        }
      }
    }
  }
`;

type WorkflowCompileResult = {
  outputs: { [compilerName: string]: string[] };
  contracts: { [contractName: string]: ContractObject };
};

type LoaderNetworkObject = {
  contract: string;
  id: string;
  address: string;
  transactionHash: string;
=======
type LoaderNetworkObject = {
  contract: string;
  id: string;
  address: string;
  transactionHash: string;
  links?: networkLinkObject;
};

type LinkReferenceObject = {
  offsets: Array<number>;
  name: string;
  length: number;
};

type BytecodeInfo = {
  id: string;
  linkReferences: Array<LinkReferenceObject>;
  bytes?: string;
};

type BytecodesObject = {
  bytecodes: Array<BytecodeInfo>;
  callBytecodes: Array<BytecodeInfo>;
>>>>>>> 7e2bd851
};

type IdObject = {
  id: string;
};

type CompilationConfigObject = {
  contracts_directory?: string;
  contracts_build_directory?: string;
  artifacts_directory?: string;
  working_directory?: string;
  all?: boolean;
};
<<<<<<< HEAD

type ResourceObject = {
  id: string;
  type: string;
};

type NameRecordObject = {
  name: string;
  resource: ResourceObject;
  previous?: IdObject;
};

type NameHeadObject = {
  type: string;
  name: string;
  id: string;
};
=======
>>>>>>> 7e2bd851

export class ArtifactsLoader {
  private db: TruffleDB;
  private config: object;

  constructor(db: TruffleDB, config?: CompilationConfigObject) {
    this.db = db;
    this.config = config;
  }

  async load(): Promise<void> {
<<<<<<< HEAD
    const addNewProject = await this.db.query(addProject, {
      directory: this.config["contracts_directory"]
    });

    const compilationsOutput = await this.loadCompilation(this.config);
    const { compilations, contracts } = compilationsOutput;

=======
    const compileOutput = await this.loadCompilation(this.config);
    const { compilations, compilationsOutput } = compileOutput;
>>>>>>> 7e2bd851
    //map contracts and contract instances to compiler
    await Promise.all(
      compilations.data.workspace.compilationsAdd.compilations.map(
        async ({ compiler, id }) => {
<<<<<<< HEAD
          const contractIds = await this.loadCompilationContracts(
            contracts[compiler.name],
            id,
            compiler.name
          );
          const networks = await this.loadNetworks(
            contracts[compiler.name],
            this.config["artifacts_directory"],
            this.config["contracts_directory"]
          );
          if (networks[0].length) {
            this.loadContractInstances(
              contracts[compiler.name],
              contractIds.contractIds,
              networks,
              contractIds.bytecodeIds
            );
          }
        }
      )
    );
  }

  async loadNameRecords(nameRecords: Array<NameRecordObject>) {
    let nameRecordLoaded = await this.db.query(AddNameRecords, {
      nameRecords: nameRecords
    });
    let nameRecordsArray =
      nameRecordLoaded.data.workspace.nameRecordsAdd.nameRecords;

    //set new projectNameHeads based on name records added
    await this.db.query(setProjectNames, {
      project: { directory: this.config["contracts_directory"] },
      nameRecords: nameRecordsArray
    });
  }

  async getPrevious(
    type: string,
    name: string,
    currentNameHeads: Array<NameHeadObject>
  ) {
    let previous;
    let previousIndex = currentNameHeads.findIndex(
      head => type == head.type && name.toLowerCase() == head.name
    );

    if (previousIndex !== -1) {
      previous = { id: currentNameHeads[previousIndex].id };
    } else {
      previous = null;
    }
    return previous;
  }

  async loadCompilationContracts(
    contracts: Array<ContractObject>,
    compilationId: string,
    compilerName: string
  ) {
    const bytecodeIds = await this.loadCompilationBytecodes(contracts);
    const contractObjects = contracts.map((contract, index) => ({
      name: contract["contract_name"],
      abi: {
        json: JSON.stringify(contract["abi"])
      },
      compilation: {
        id: compilationId
      },
      sourceContract: {
        index: index
      },
      constructor: {
        createBytecode: bytecodeIds[index]
      }
    }));

    const contractsLoaded = await this.db.query(AddContracts, {
      contracts: contractObjects
    });

    const contractIds = contractsLoaded.data.workspace.contractsAdd.contracts.map(
      ({ id }) => ({ id })
    );

    let currentNameHeads = await this.db.query(getProject, {
      directory: this.config["contracts_directory"]
    });

    const nameRecords = await Promise.all(
      contractObjects.map(async (contract, index) => {
        //check if there is already a current head for this item. if so save it as previous
        let previous: IdObject = await this.getPrevious(
          "Contract",
          contract.name as string,
          currentNameHeads.data.workspace.project.names
        );

        let nameRecordObject = {
          name: contract.name,
          resource: {
            id: contractIds[index].id,
            type: "Contract"
          },
          previous: previous
        };

        return nameRecordObject as NameRecordObject;
      })
    );

    await this.loadNameRecords(nameRecords);

    return {
      compilerName: contracts[0].compiler.name,
      contractIds: contractIds,
      bytecodeIds: bytecodeIds
    };
  }

  async loadCompilationBytecodes(contracts: Array<ContractObject>) {
    // transform contract objects into data model bytecode inputs
    // and run mutation
    const result = await this.db.query(AddBytecodes, {
      bytecodes: contracts.map(({ bytecode }) => ({ bytes: bytecode }))
    });
    const bytecodeIds = result.data.workspace.bytecodesAdd.bytecodes;
=======
          const networks = await this.loadNetworks(
            compilationsOutput[compiler.name].contracts,
            this.config["artifacts_directory"],
            this.config["contracts_directory"]
          );

          const contractIds = await this.loadCompilationContracts(
            compilationsOutput[compiler.name].contracts,
            id,
            compiler.name,
            networks
          );

          if (networks[0].length) {
            this.loadContractInstances(
              compilationsOutput[compiler.name].contracts,
              contractIds.contractIds,
              networks,
              contractIds.bytecodes
            );
          }
        }
      )
    );
  }

  async loadCompilationContracts(
    contracts: Array<ContractObject>,
    compilationId: string,
    compilerName: string,
    networks: Array<any>
  ) {
    const bytecodes = await this.loadBytecodes(contracts);

    const contractObjects = contracts.map((contract, index) => {
      let createBytecodeLinkValues;
      let network = networks[index].filter(
        network => network.contract == contract["contractName"]
      );

      const createBytecode = bytecodes.bytecodes[index];
      const callBytecode = bytecodes.callBytecodes[index];

      let contractObject = {
        name: contract["contractName"],
        abi: {
          json: JSON.stringify(contract["abi"])
        },
        compilation: {
          id: compilationId
        },
        sourceContract: {
          index: index
        },
        createBytecode: {
          id: createBytecode.id
        },
        callBytecode: {
          id: callBytecode.id
        }
      };

      return contractObject;
    });

    const contractsLoaded = await this.db.query(AddContracts, {
      contracts: contractObjects
    });

    const contractIds = contractsLoaded.data.workspace.contractsAdd.contracts.map(
      ({ id }) => ({ id })
    );

    return {
      compilerName: contracts[0].compiler.name,
      contractIds: contractIds,
      bytecodes: bytecodes
    };
  }

  async loadBytecodes(
    contracts: Array<ContractObject>
  ): Promise<BytecodesObject> {
    // transform contract objects into data model bytecode inputs
    // and run mutation
    let bytecodes = [];
    let deployedBytecodes = [];
    contracts.map(({ deployedBytecode, bytecode }) => {
      bytecodes.push(bytecode);
      deployedBytecodes.push(deployedBytecode);
    });
>>>>>>> 7e2bd851

    const createBytecodeResult = await this.db.query(AddBytecodes, {
      bytecodes: bytecodes
    });
    const callBytecodeResult = await this.db.query(AddBytecodes, {
      bytecodes: deployedBytecodes
    });

    return {
      bytecodes: createBytecodeResult.data.workspace.bytecodesAdd.bytecodes,
      callBytecodes: callBytecodeResult.data.workspace.bytecodesAdd.bytecodes
    };
  }

  async loadCompilationSources(contracts: Array<ContractObject>) {
    // transform contract objects into data model source inputs
    // and run mutation
    const result = await this.db.query(AddSources, {
      sources: contracts.map(({ source, sourcePath }) => ({
        contents: source,
        sourcePath
      }))
    });

    // extract sources
    const sources = result.data.workspace.sourcesAdd.sources;

    // return only array of objects { id }
    return sources.map(({ id }) => ({ id }));
  }

  async compilationSourceContracts(
    compilation: Array<ContractObject>,
    sourceIds: Array<IdObject>
  ) {
<<<<<<< HEAD
    return compilation.map(({ contract_name: name, ast }, index) => ({
=======
    return compilation.map(({ contractName: name, ast }, index) => ({
>>>>>>> 7e2bd851
      name,
      source: sourceIds[index],
      ast: ast ? { json: JSON.stringify(ast) } : undefined
    }));
  }

<<<<<<< HEAD
  async organizeContractsByCompiler(result: WorkflowCompileResult) {
    const { outputs, contracts } = result;

    return Object.entries(outputs)
      .map(([compilerName, sourcePaths]) => ({
        [compilerName]: sourcePaths.map(
          sourcePath =>
            Object.values(contracts).filter(
              contract => contract.sourcePath === sourcePath
            )[0] || undefined
        )
      }))
      .reduce((a, b) => ({ ...a, ...b }), {});
  }

=======
>>>>>>> 7e2bd851
  async setCompilation(organizedCompilation: Array<ContractObject>) {
    const sourceIds = await this.loadCompilationSources(organizedCompilation);
    const sourceContracts = await this.compilationSourceContracts(
      organizedCompilation,
      sourceIds
    );

    const compilationObject = {
      compiler: {
        name: organizedCompilation[0]["compiler"]["name"],
        version: organizedCompilation[0]["compiler"]["version"]
      },
      contracts: sourceContracts,
      sources: sourceIds
    };

    if (organizedCompilation[0]["compiler"]["name"] == "solc") {
      compilationObject["sourceMaps"] = organizedCompilation.map(
        ({ sourceMap }) => {
          return { json: sourceMap };
        }
      );
    }

    return compilationObject;
  }

  async loadNetworks(
    contracts: Array<ContractObject>,
    artifacts: string,
    workingDirectory: string
  ) {
    const networksByContract = await Promise.all(
<<<<<<< HEAD
      contracts.map(async ({ contract_name, bytecode }) => {
        const contractName = contract_name.toString().concat(".json");
        const artifactsNetworksPath = fse.readFileSync(
          path.join(artifacts, contractName)
=======
      contracts.map(async ({ contractName, bytecode }) => {
        const name = contractName.toString().concat(".json");
        const artifactsNetworksPath = fse.readFileSync(
          path.join(artifacts, name)
>>>>>>> 7e2bd851
        );
        const artifactsNetworks = JSON.parse(artifactsNetworksPath.toString())
          .networks;
        let configNetworks = [];
        if (Object.keys(artifactsNetworks).length) {
          const config = Config.detect({ workingDirectory: workingDirectory });
          for (let network of Object.keys(config.networks)) {
            config.network = network;
            await Environment.detect(config);
            let networkId;
            let web3;
            try {
              web3 = new Web3(config.provider);
              networkId = await web3.eth.net.getId();
            } catch (err) {}

            if (networkId) {
              let filteredNetwork = Object.entries(artifactsNetworks).filter(
                network => network[0] == networkId
              );
              //assume length of filteredNetwork is 1 -- shouldn't have multiple networks with same id in one contract
              if (filteredNetwork.length > 0) {
                const transaction = await web3.eth.getTransaction(
                  filteredNetwork[0][1]["transactionHash"]
                );
                const historicBlock = {
                  height: transaction.blockNumber,
                  hash: transaction.blockHash
                };

                const networksAdd = await this.db.query(AddNetworks, {
                  networks: [
                    {
                      name: network,
                      networkId: networkId,
                      historicBlock: historicBlock
                    }
                  ]
                });

                const id =
                  networksAdd.data.workspace.networksAdd.networks[0].id;
                configNetworks.push({
                  contract: contractName,
                  id: id,
                  address: filteredNetwork[0][1]["address"],
                  transactionHash: filteredNetwork[0][1]["transactionHash"],
                  bytecode: bytecode,
<<<<<<< HEAD
                  name: network
                });
              }
            }
          }
        }

        let currentNameHeads = await this.db.query(getProject, {
          directory: this.config["contracts_directory"]
        });

        const nameRecords = await Promise.all(
          configNetworks.map(async (network, index) => {
            //check if there is already a current head for this item. if so save it as previous
            let previous: IdObject = await this.getPrevious(
              "Network",
              network.name,
              currentNameHeads.data.workspace.project.names
            );

            let nameRecordObject = {
              name: network.name,
              resource: {
                id: configNetworks[index].id,
                type: "Network"
              },
              previous: previous
            };

            return nameRecordObject as NameRecordObject;
          })
        );

        await this.loadNameRecords(nameRecords);

=======
                  links: filteredNetwork[0][1]["links"]
                });
              }
            }
          }
        }
>>>>>>> 7e2bd851
        return configNetworks;
      })
    );
    return networksByContract;
  }

<<<<<<< HEAD
=======
  getNetworkLinks(network: LoaderNetworkObject, bytecode: BytecodeInfo) {
    let networkLink: Array<LinkValueObject> = [];
    if (network.links) {
      networkLink = Object.entries(network.links).map(link => {
        let linkReferenceIndexByName = bytecode.linkReferences.findIndex(
          ({ name }) => name === link[0]
        );

        let linkValue = {
          value: link[1],
          linkReference: {
            bytecode: bytecode.id,
            index: linkReferenceIndexByName
          }
        };

        return linkValue;
      });
    }

    return networkLink;
  }

>>>>>>> 7e2bd851
  async loadContractInstances(
    contracts: Array<ContractObject>,
    contractIds: Array<IdObject>,
    networksArray: Array<Array<LoaderNetworkObject>>,
<<<<<<< HEAD
    bytecodeIds: Array<IdObject>
=======
    bytecodes: BytecodesObject
>>>>>>> 7e2bd851
  ) {
    // networksArray is an array of arrays of networks for each contract;
    // this first mapping maps to each contract
    const instances = networksArray.map((networks, index) => {
      // this second mapping maps each network in a contract
      const contractInstancesByNetwork = networks.map(network => {
<<<<<<< HEAD
=======
        let createBytecodeLinkValues = this.getNetworkLinks(
          network,
          bytecodes.bytecodes[index]
        );
        let callBytecodeLinkValues = this.getNetworkLinks(
          network,
          bytecodes.callBytecodes[index]
        );

>>>>>>> 7e2bd851
        let instance = {
          address: network.address,
          contract: contractIds[index],
          network: {
            id: network.id
          },
          creation: {
            transactionHash: network.transactionHash,
            constructor: {
              createBytecode: {
                bytecode: { id: bytecodes.bytecodes[index].id },
                linkValues: createBytecodeLinkValues
              }
            }
          },
          callBytecode: {
            bytecode: { id: bytecodes.callBytecodes[index].id },
            linkValues: callBytecodeLinkValues
          }
        };
        return instance;
      });

      return contractInstancesByNetwork;
    });

    await this.db.query(AddContractInstances, {
      contractInstances: instances.flat()
    });
  }

  async loadCompilation(compilationConfig: CompilationConfigObject) {
<<<<<<< HEAD
    const compilationOutput = await Contracts.compile(compilationConfig);
    const contracts = await this.organizeContractsByCompiler(compilationOutput);
    const compilationObjects = await Promise.all(
      Object.values(contracts)
        .filter(contractsArray => contractsArray.length > 0)
        .map(contractsArray => this.setCompilation(contractsArray))
=======
    const compileOutput = await Contracts.compile(compilationConfig);
    const compilationsOutput = compileOutput.compilations;

    const compilationObjects = await Promise.all(
      Object.values(compilationsOutput)
        .filter(contracts => contracts["contracts"].length > 0)
        .map(({ contracts }) => {
          return this.setCompilation(contracts);
        })
>>>>>>> 7e2bd851
    );

    const compilations = await this.db.query(AddCompilation, {
      compilations: compilationObjects
    });

    return { compilations, compilationsOutput };
  }
}<|MERGE_RESOLUTION|>--- conflicted
+++ resolved
@@ -8,209 +8,6 @@
 import { Environment } from "@truffle/environment";
 import Web3 from "web3";
 
-<<<<<<< HEAD
-const AddBytecodes = gql`
-  input BytecodeInput {
-    bytes: Bytes!
-  }
-
-  mutation AddBytecodes($bytecodes: [BytecodeInput!]!) {
-    workspace {
-      bytecodesAdd(input: { bytecodes: $bytecodes }) {
-        bytecodes {
-          id
-        }
-      }
-    }
-  }
-`;
-
-const AddSources = gql`
-  input SourceInput {
-    contents: String!
-    sourcePath: String
-  }
-
-  mutation AddSource($sources: [SourceInput!]!) {
-    workspace {
-      sourcesAdd(input: { sources: $sources }) {
-        sources {
-          id
-          contents
-          sourcePath
-        }
-      }
-    }
-  }
-`;
-
-const AddCompilation = gql`
-  input CompilerInput {
-    name: String
-    version: String
-    settings: Object
-  }
-
-  input CompilationSourceInput {
-    id: ID!
-  }
-
-  input CompilationSourceContractSourceInput {
-    id: ID!
-  }
-
-  input CompilationSourceContractAstInput {
-    json: String!
-  }
-
-  input CompilationSourceMapInput {
-    json: String!
-  }
-
-  input CompilationSourceContractInput {
-    name: String
-    source: CompilationSourceContractSourceInput
-    ast: CompilationSourceContractAstInput
-  }
-
-  input CompilationInput {
-    compiler: CompilerInput!
-    contracts: [CompilationSourceContractInput!]
-    sources: [CompilationSourceInput!]!
-    sourceMaps: [CompilationSourceMapInput]
-  }
-  input CompilationsAddInput {
-    compilations: [CompilationInput!]!
-  }
-
-  mutation AddCompilation($compilations: [CompilationInput!]!) {
-    workspace {
-      compilationsAdd(input: { compilations: $compilations }) {
-        compilations {
-          id
-          compiler {
-            name
-            version
-          }
-          contracts {
-            name
-            source {
-              contents
-              sourcePath
-            }
-            ast {
-              json
-            }
-          }
-          sources {
-            contents
-            sourcePath
-          }
-          sourceMaps {
-            json
-          }
-        }
-      }
-    }
-  }
-`;
-
-const AddContracts = gql`
-  input AbiInput {
-    json: String!
-    items: [String]
-  }
-  input ContractCompilationInput {
-    id: ID!
-  }
-  input ContractSourceContractInput {
-    index: FileIndex
-  }
-  input ContractConstructorBytecodeInput {
-    id: ID!
-  }
-  input ContractConstructorInput {
-    createBytecode: ContractConstructorBytecodeInput!
-  }
-  input ContractInput {
-    name: String
-    abi: AbiInput
-    compilation: ContractCompilationInput
-    sourceContract: ContractSourceContractInput
-    constructor: ContractConstructorInput
-  }
-  mutation AddContracts($contracts: [ContractInput!]!) {
-    workspace {
-      contractsAdd(input: { contracts: $contracts }) {
-        contracts {
-          id
-          name
-          abi {
-            json
-          }
-          sourceContract {
-            name
-            source {
-              contents
-              sourcePath
-            }
-            ast {
-              json
-            }
-          }
-          compilation {
-            compiler {
-              name
-              version
-            }
-            contracts {
-              name
-              source {
-                contents
-                sourcePath
-              }
-              ast {
-                json
-              }
-            }
-            sources {
-              contents
-              sourcePath
-            }
-          }
-          constructor {
-            createBytecode {
-              bytes
-            }
-          }
-        }
-      }
-    }
-  }
-`;
-
-const AddContractInstances = gql`
-  input ContractInstanceNetworkInput {
-    id: ID!
-  }
-
-  input ContractInstanceContractInput {
-    id: ID!
-  }
-
-  input ContractInstanceCreationConstructorBytecodeInput {
-    id: ID!
-  }
-
-  input ContractInstanceCreationConstructorInput {
-    createBytecode: ContractInstanceCreationConstructorBytecodeInput!
-  }
-
-  input ContractInstanceCreationInput {
-    transactionHash: TransactionHash!
-    constructor: ContractInstanceCreationConstructorInput!
-  }
-=======
 import {
   AddBytecodes,
   AddSources,
@@ -229,77 +26,20 @@
   };
   contracts: { [contractName: string]: ContractObject };
 };
->>>>>>> 7e2bd851
 
 type networkLinkObject = {
   [name: string]: string;
 };
 
-<<<<<<< HEAD
-  mutation AddContractInstances($contractInstances: [ContractInstanceInput!]!) {
-    workspace {
-      contractInstancesAdd(input: { contractInstances: $contractInstances }) {
-        contractInstances {
-          address
-          network {
-            name
-            networkID
-            historicBlock {
-              height
-              hash
-            }
-          }
-          contract {
-            name
-          }
-          creation {
-            transactionHash
-            constructor {
-              createBytecode {
-                bytes
-              }
-            }
-          }
-        }
-      }
-    }
-  }
-`;
-=======
 type LinkValueLinkReferenceObject = {
   bytecode: string;
   index: number;
 };
->>>>>>> 7e2bd851
 
 type LinkValueObject = {
   value: string;
   linkReference: LinkValueLinkReferenceObject;
 };
-
-<<<<<<< HEAD
-  input NetworkInput {
-    name: String!
-    networkId: NetworkId!
-    historicBlock: HistoricBlockInput!
-  }
-
-  mutation AddNetworks($networks: [NetworkInput!]!) {
-    workspace {
-      networksAdd(input: { networks: $networks }) {
-        networks {
-          id
-          name
-          networkId
-          historicBlock {
-            height
-            hash
-          }
-        }
-      }
-    }
-  }
-`;
 
 const AddNameRecords = gql`
   input ResourceInput {
@@ -428,17 +168,6 @@
   }
 `;
 
-type WorkflowCompileResult = {
-  outputs: { [compilerName: string]: string[] };
-  contracts: { [contractName: string]: ContractObject };
-};
-
-type LoaderNetworkObject = {
-  contract: string;
-  id: string;
-  address: string;
-  transactionHash: string;
-=======
 type LoaderNetworkObject = {
   contract: string;
   id: string;
@@ -462,7 +191,6 @@
 type BytecodesObject = {
   bytecodes: Array<BytecodeInfo>;
   callBytecodes: Array<BytecodeInfo>;
->>>>>>> 7e2bd851
 };
 
 type IdObject = {
@@ -476,7 +204,6 @@
   working_directory?: string;
   all?: boolean;
 };
-<<<<<<< HEAD
 
 type ResourceObject = {
   id: string;
@@ -494,8 +221,6 @@
   name: string;
   id: string;
 };
-=======
->>>>>>> 7e2bd851
 
 export class ArtifactsLoader {
   private db: TruffleDB;
@@ -507,36 +232,33 @@
   }
 
   async load(): Promise<void> {
-<<<<<<< HEAD
     const addNewProject = await this.db.query(addProject, {
       directory: this.config["contracts_directory"]
     });
 
-    const compilationsOutput = await this.loadCompilation(this.config);
-    const { compilations, contracts } = compilationsOutput;
-
-=======
     const compileOutput = await this.loadCompilation(this.config);
     const { compilations, compilationsOutput } = compileOutput;
->>>>>>> 7e2bd851
+
     //map contracts and contract instances to compiler
     await Promise.all(
       compilations.data.workspace.compilationsAdd.compilations.map(
         async ({ compiler, id }) => {
-<<<<<<< HEAD
-          const contractIds = await this.loadCompilationContracts(
-            contracts[compiler.name],
-            id,
-            compiler.name
-          );
           const networks = await this.loadNetworks(
-            contracts[compiler.name],
+            compilationsOutput[compiler.name].contracts,
             this.config["artifacts_directory"],
             this.config["contracts_directory"]
           );
+
+          const contractIds = await this.loadCompilationContracts(
+            compilationsOutput[compiler.name].contracts,
+            id,
+            compiler.name,
+            networks
+          );
+
           if (networks[0].length) {
             this.loadContractInstances(
-              contracts[compiler.name],
+              compilationsOutput[compiler.name].contracts,
               contractIds.contractIds,
               networks,
               contractIds.bytecodeIds
@@ -577,105 +299,6 @@
       previous = null;
     }
     return previous;
-  }
-
-  async loadCompilationContracts(
-    contracts: Array<ContractObject>,
-    compilationId: string,
-    compilerName: string
-  ) {
-    const bytecodeIds = await this.loadCompilationBytecodes(contracts);
-    const contractObjects = contracts.map((contract, index) => ({
-      name: contract["contract_name"],
-      abi: {
-        json: JSON.stringify(contract["abi"])
-      },
-      compilation: {
-        id: compilationId
-      },
-      sourceContract: {
-        index: index
-      },
-      constructor: {
-        createBytecode: bytecodeIds[index]
-      }
-    }));
-
-    const contractsLoaded = await this.db.query(AddContracts, {
-      contracts: contractObjects
-    });
-
-    const contractIds = contractsLoaded.data.workspace.contractsAdd.contracts.map(
-      ({ id }) => ({ id })
-    );
-
-    let currentNameHeads = await this.db.query(getProject, {
-      directory: this.config["contracts_directory"]
-    });
-
-    const nameRecords = await Promise.all(
-      contractObjects.map(async (contract, index) => {
-        //check if there is already a current head for this item. if so save it as previous
-        let previous: IdObject = await this.getPrevious(
-          "Contract",
-          contract.name as string,
-          currentNameHeads.data.workspace.project.names
-        );
-
-        let nameRecordObject = {
-          name: contract.name,
-          resource: {
-            id: contractIds[index].id,
-            type: "Contract"
-          },
-          previous: previous
-        };
-
-        return nameRecordObject as NameRecordObject;
-      })
-    );
-
-    await this.loadNameRecords(nameRecords);
-
-    return {
-      compilerName: contracts[0].compiler.name,
-      contractIds: contractIds,
-      bytecodeIds: bytecodeIds
-    };
-  }
-
-  async loadCompilationBytecodes(contracts: Array<ContractObject>) {
-    // transform contract objects into data model bytecode inputs
-    // and run mutation
-    const result = await this.db.query(AddBytecodes, {
-      bytecodes: contracts.map(({ bytecode }) => ({ bytes: bytecode }))
-    });
-    const bytecodeIds = result.data.workspace.bytecodesAdd.bytecodes;
-=======
-          const networks = await this.loadNetworks(
-            compilationsOutput[compiler.name].contracts,
-            this.config["artifacts_directory"],
-            this.config["contracts_directory"]
-          );
-
-          const contractIds = await this.loadCompilationContracts(
-            compilationsOutput[compiler.name].contracts,
-            id,
-            compiler.name,
-            networks
-          );
-
-          if (networks[0].length) {
-            this.loadContractInstances(
-              compilationsOutput[compiler.name].contracts,
-              contractIds.contractIds,
-              networks,
-              contractIds.bytecodes
-            );
-          }
-        }
-      )
-    );
   }
 
   async loadCompilationContracts(
@@ -724,11 +347,38 @@
     const contractIds = contractsLoaded.data.workspace.contractsAdd.contracts.map(
       ({ id }) => ({ id })
     );
+    let currentNameHeads = await this.db.query(getProject, {
+      directory: this.config["contracts_directory"]
+    });
+
+    const nameRecords = await Promise.all(
+      contractObjects.map(async (contract, index) => {
+        //check if there is already a current head for this item. if so save it as previous
+        let previous: IdObject = await this.getPrevious(
+          "Contract",
+          contract.name as string,
+          currentNameHeads.data.workspace.project.names
+        );
+
+        let nameRecordObject = {
+          name: contract.name,
+          resource: {
+            id: contractIds[index].id,
+            type: "Contract"
+          },
+          previous: previous
+        };
+
+        return nameRecordObject as NameRecordObject;
+      })
+    );
+
+    await this.loadNameRecords(nameRecords);
 
     return {
       compilerName: contracts[0].compiler.name,
       contractIds: contractIds,
-      bytecodes: bytecodes
+      bytecodeIds: bytecodes
     };
   }
 
@@ -743,7 +393,6 @@
       bytecodes.push(bytecode);
       deployedBytecodes.push(deployedBytecode);
     });
->>>>>>> 7e2bd851
 
     const createBytecodeResult = await this.db.query(AddBytecodes, {
       bytecodes: bytecodes
@@ -779,35 +428,13 @@
     compilation: Array<ContractObject>,
     sourceIds: Array<IdObject>
   ) {
-<<<<<<< HEAD
-    return compilation.map(({ contract_name: name, ast }, index) => ({
-=======
     return compilation.map(({ contractName: name, ast }, index) => ({
->>>>>>> 7e2bd851
       name,
       source: sourceIds[index],
       ast: ast ? { json: JSON.stringify(ast) } : undefined
     }));
   }
 
-<<<<<<< HEAD
-  async organizeContractsByCompiler(result: WorkflowCompileResult) {
-    const { outputs, contracts } = result;
-
-    return Object.entries(outputs)
-      .map(([compilerName, sourcePaths]) => ({
-        [compilerName]: sourcePaths.map(
-          sourcePath =>
-            Object.values(contracts).filter(
-              contract => contract.sourcePath === sourcePath
-            )[0] || undefined
-        )
-      }))
-      .reduce((a, b) => ({ ...a, ...b }), {});
-  }
-
-=======
->>>>>>> 7e2bd851
   async setCompilation(organizedCompilation: Array<ContractObject>) {
     const sourceIds = await this.loadCompilationSources(organizedCompilation);
     const sourceContracts = await this.compilationSourceContracts(
@@ -841,17 +468,10 @@
     workingDirectory: string
   ) {
     const networksByContract = await Promise.all(
-<<<<<<< HEAD
-      contracts.map(async ({ contract_name, bytecode }) => {
-        const contractName = contract_name.toString().concat(".json");
-        const artifactsNetworksPath = fse.readFileSync(
-          path.join(artifacts, contractName)
-=======
       contracts.map(async ({ contractName, bytecode }) => {
         const name = contractName.toString().concat(".json");
         const artifactsNetworksPath = fse.readFileSync(
           path.join(artifacts, name)
->>>>>>> 7e2bd851
         );
         const artifactsNetworks = JSON.parse(artifactsNetworksPath.toString())
           .networks;
@@ -900,8 +520,8 @@
                   address: filteredNetwork[0][1]["address"],
                   transactionHash: filteredNetwork[0][1]["transactionHash"],
                   bytecode: bytecode,
-<<<<<<< HEAD
-                  name: network
+                  name: network,
+                  links: filteredNetwork[0][1]["links"]
                 });
               }
             }
@@ -936,22 +556,12 @@
 
         await this.loadNameRecords(nameRecords);
 
-=======
-                  links: filteredNetwork[0][1]["links"]
-                });
-              }
-            }
-          }
-        }
->>>>>>> 7e2bd851
         return configNetworks;
       })
     );
     return networksByContract;
   }
 
-<<<<<<< HEAD
-=======
   getNetworkLinks(network: LoaderNetworkObject, bytecode: BytecodeInfo) {
     let networkLink: Array<LinkValueObject> = [];
     if (network.links) {
@@ -975,24 +585,17 @@
     return networkLink;
   }
 
->>>>>>> 7e2bd851
   async loadContractInstances(
     contracts: Array<ContractObject>,
     contractIds: Array<IdObject>,
     networksArray: Array<Array<LoaderNetworkObject>>,
-<<<<<<< HEAD
-    bytecodeIds: Array<IdObject>
-=======
     bytecodes: BytecodesObject
->>>>>>> 7e2bd851
   ) {
     // networksArray is an array of arrays of networks for each contract;
     // this first mapping maps to each contract
     const instances = networksArray.map((networks, index) => {
       // this second mapping maps each network in a contract
       const contractInstancesByNetwork = networks.map(network => {
-<<<<<<< HEAD
-=======
         let createBytecodeLinkValues = this.getNetworkLinks(
           network,
           bytecodes.bytecodes[index]
@@ -1002,7 +605,6 @@
           bytecodes.callBytecodes[index]
         );
 
->>>>>>> 7e2bd851
         let instance = {
           address: network.address,
           contract: contractIds[index],
@@ -1035,14 +637,6 @@
   }
 
   async loadCompilation(compilationConfig: CompilationConfigObject) {
-<<<<<<< HEAD
-    const compilationOutput = await Contracts.compile(compilationConfig);
-    const contracts = await this.organizeContractsByCompiler(compilationOutput);
-    const compilationObjects = await Promise.all(
-      Object.values(contracts)
-        .filter(contractsArray => contractsArray.length > 0)
-        .map(contractsArray => this.setCompilation(contractsArray))
-=======
     const compileOutput = await Contracts.compile(compilationConfig);
     const compilationsOutput = compileOutput.compilations;
 
@@ -1052,7 +646,6 @@
         .map(({ contracts }) => {
           return this.setCompilation(contracts);
         })
->>>>>>> 7e2bd851
     );
 
     const compilations = await this.db.query(AddCompilation, {
