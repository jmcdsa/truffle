import { generateId, Migrations, WorkspaceClient } from "./utils";
<<<<<<< HEAD
=======
import { shimBytecode } from "@truffle/workflow-compile/shims";
>>>>>>> 7e2bd851
import { AddNetworks } from "./network.graphql";
import {
  AddContractInstances,
  GetContractInstance,
  GetAllContractInstances
} from "./contractInstance.graphql";

describe("Contract Instance", () => {
  const wsClient = new WorkspaceClient();
  let variables;
  let expectedId;
  let addNetworkResult;

  beforeEach(async () => {
    const address = Object.values(Migrations.networks)[0]["address"];
    addNetworkResult = await wsClient.execute(AddNetworks, {
      name: "ganache",
      networkId: Object.keys(Migrations.networks)[0],
      height: 1,
      hash: "0xcba0b90a5e65512202091c12a2e3b328f374715b9f1c8f32cb4600c726fe2aa6"
    });

    expectedId = generateId({
      address: address,
      network: { id: addNetworkResult.networksAdd.networks[0].id }
    });
<<<<<<< HEAD
=======
    let shimmedBytecode = shimBytecode(Migrations.bytecode);
>>>>>>> 7e2bd851

    variables = [
      {
        address: address,
        network: {
          id: addNetworkResult.networksAdd.networks[0].id
        },
        contract: {
          id: generateId({
            name: Migrations.contractName,
            abi: { json: JSON.stringify(Migrations.abi) },
            sourceContract: { index: 0 },
            compilation: {
              id:
                "0x7f91bdeb02ae5fd772f829f41face7250ce9eada560e3e7fa7ed791c40d926bd"
            }
          })
        },
        creation: {
          transactionHash: Migrations.networks["5777"].transactionHash,
          constructor: {
            createBytecode: {
<<<<<<< HEAD
              id: generateId({ bytes: Migrations.bytecode })
=======
              bytecode: {
                id: generateId(shimmedBytecode)
              }
>>>>>>> 7e2bd851
            }
          }
        }
      }
    ];
  });

  test("can be added", async () => {
    const addContractInstancesResult = await wsClient.execute(
      AddContractInstances,
      { contractInstances: variables }
    );
    expect(addContractInstancesResult).toHaveProperty("contractInstancesAdd");

    const { contractInstancesAdd } = addContractInstancesResult;
    expect(contractInstancesAdd).toHaveProperty("contractInstances");

    const { contractInstances } = contractInstancesAdd;
    expect(contractInstances[0]).toHaveProperty("address");
    expect(contractInstances[0]).toHaveProperty("network");

    const { address, network } = contractInstances[0];
    expect(address).toEqual(Object.values(Migrations.networks)[0]["address"]);
    expect(network).toHaveProperty("networkId");

    const { networkId } = network;
    expect(networkId).toEqual(Object.keys(Migrations.networks)[0]);
  });

  test("can be queried", async () => {
    const getContractInstanceResult = await wsClient.execute(
      GetContractInstance,
      { id: expectedId }
    );

    expect(getContractInstanceResult).toHaveProperty("contractInstance");

    const { contractInstance } = getContractInstanceResult;
    expect(contractInstance).toHaveProperty("address");
    expect(contractInstance).toHaveProperty("network");

    const { address, network } = contractInstance;
    expect(address).toEqual(Object.values(Migrations.networks)[0]["address"]);

    const { networkId } = network;
    expect(networkId).toEqual(
      addNetworkResult.networksAdd.networks[0].networkId
    );
  });

  test("can retrieve all contractInstances", async () => {
    const getAllContractInstancesResult = await wsClient.execute(
      GetAllContractInstances,
      {}
    );

    expect(getAllContractInstancesResult).toHaveProperty("contractInstances");

    const { contractInstances } = getAllContractInstancesResult;

    expect(contractInstances).toHaveProperty("length");

    const firstContractInstance = contractInstances[0];

    expect(firstContractInstance).toHaveProperty("id");
    expect(firstContractInstance).toHaveProperty("address");

    expect(firstContractInstance).toHaveProperty("network");
    expect(firstContractInstance).toHaveProperty("network.name");
    expect(firstContractInstance).toHaveProperty("network.networkId");

    expect(firstContractInstance).toHaveProperty("contract");
  });
});<|MERGE_RESOLUTION|>--- conflicted
+++ resolved
@@ -1,8 +1,5 @@
 import { generateId, Migrations, WorkspaceClient } from "./utils";
-<<<<<<< HEAD
-=======
 import { shimBytecode } from "@truffle/workflow-compile/shims";
->>>>>>> 7e2bd851
 import { AddNetworks } from "./network.graphql";
 import {
   AddContractInstances,
@@ -29,10 +26,8 @@
       address: address,
       network: { id: addNetworkResult.networksAdd.networks[0].id }
     });
-<<<<<<< HEAD
-=======
+
     let shimmedBytecode = shimBytecode(Migrations.bytecode);
->>>>>>> 7e2bd851
 
     variables = [
       {
@@ -55,13 +50,9 @@
           transactionHash: Migrations.networks["5777"].transactionHash,
           constructor: {
             createBytecode: {
-<<<<<<< HEAD
-              id: generateId({ bytes: Migrations.bytecode })
-=======
               bytecode: {
                 id: generateId(shimmedBytecode)
               }
->>>>>>> 7e2bd851
             }
           }
         }
