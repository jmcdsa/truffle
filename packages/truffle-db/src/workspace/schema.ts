--- conflicted
+++ resolved
@@ -372,7 +372,6 @@
       },
       network: {
         resolve: (_, { id }, { workspace }) => workspace.network({ id })
-<<<<<<< HEAD
       },
       nameRecord: {
         resolve: (_, { id }, { workspace }) => workspace.nameRecord({ id })
@@ -385,8 +384,6 @@
           let project = await workspace.project({ directory: directory });
           return project[0];
         }
-=======
->>>>>>> 7e2bd851
       }
     },
     Mutation: {
@@ -541,14 +538,6 @@
       creation: {
         resolve: async (input, _, { workspace }) => {
           let bytecode = await workspace.bytecode(
-<<<<<<< HEAD
-            input.creation.constructor.createBytecode
-          );
-          let transactionHash = input.creation.transactionHash;
-          return {
-            transactionHash: transactionHash,
-            constructor: { createBytecode: bytecode }
-=======
             input.creation.constructor.createBytecode.bytecode
           );
           let transactionHash = input.creation.transactionHash;
@@ -568,7 +557,6 @@
                 linkValues: linkValues
               }
             }
->>>>>>> 7e2bd851
           };
         }
       }
@@ -576,15 +564,6 @@
     SourceContract: {
       source: {
         resolve: ({ source }, _, { workspace }) => workspace.source(source)
-<<<<<<< HEAD
-      }
-    },
-    Constructor: {
-      createBytecode: {
-        resolve: ({ createBytecode }, _, { workspace }) =>
-          workspace.bytecode(createBytecode)
-=======
->>>>>>> 7e2bd851
       }
     }
   }
