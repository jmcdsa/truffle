--- conflicted
+++ resolved
@@ -1,12 +1,8 @@
 import fs from "fs";
 import path from "path";
-
 import { TruffleDB } from "truffle-db";
-<<<<<<< HEAD
 import { shimBytecode } from "@truffle/workflow-compile/shims";
-=======
 import tmp from "tmp";
->>>>>>> 314ea59b
 
 const fixturesDirectory = path.join(
   __dirname, // truffle-db/src/test
@@ -137,7 +133,7 @@
     expect(ast.json).toEqual(JSON.stringify(Migrations.ast));
   });
 
-  it("retrieves contract constructor object correctly", async() => {
+  it("retrieves contract constructor object correctly", async () => {
     const result = await db.query(GetContractConstructor, {
       name: Migrations.contractName
     });
@@ -157,8 +153,12 @@
     expect(contractConstructor).toHaveProperty("createBytecode");
 
     const { createBytecode } = contractConstructor;
-    expect(createBytecode.bytecode.bytes).toEqual(shimBytecode(Migrations.bytecode).bytes)
-    expect(createBytecode.bytecode.linkReferences).toEqual(shimBytecode(Migrations.bytecode).linkReferences)
+    expect(createBytecode.bytecode.bytes).toEqual(
+      shimBytecode(Migrations.bytecode).bytes
+    );
+    expect(createBytecode.bytecode.linkReferences).toEqual(
+      shimBytecode(Migrations.bytecode).linkReferences
+    );
 
     const { name, sourceContract, abi } = contract;
     expect(name).toEqual(Migrations.contractName);
@@ -167,7 +167,6 @@
 
     const { source } = sourceContract;
     expect(source).not.toEqual(null);
-
   });
 
   const GetContractFromInstance = `
@@ -240,7 +239,9 @@
 
     const { bytecode } = callBytecode;
     const { bytes, linkReferences } = bytecode;
-    expect(bytes).toEqual(shimBytecode(Migrations.deployedBytecode).bytes)
-    expect(linkReferences).toEqual(shimBytecode(Migrations.deployedBytecode).linkReferences)
+    expect(bytes).toEqual(shimBytecode(Migrations.deployedBytecode).bytes);
+    expect(linkReferences).toEqual(
+      shimBytecode(Migrations.deployedBytecode).linkReferences
+    );
   });
 });