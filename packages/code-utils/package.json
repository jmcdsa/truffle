--- conflicted
+++ resolved
@@ -4,11 +4,7 @@
   "license": "MIT",
   "author": "",
   "repository": "https://github.com/trufflesuite/truffle/tree/master/packages/code-utils",
-<<<<<<< HEAD
   "version": "1.3.0-tezos.0",
-=======
-  "version": "1.2.14",
->>>>>>> a4ab24fe
   "main": "dist/index.js",
   "scripts": {
     "build": "tsc",
