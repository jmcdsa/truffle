{
  "name": "truffle-resolver",
  "version": "5.0.16",
  "description": "Resolve contract dependencies given multiple configurable dependency sources",
  "main": "index.js",
  "scripts": {
    "test": "mocha"
  },
  "repository": "https://github.com/trufflesuite/truffle/tree/master/packages/truffle-resolver",
  "keywords": [
    "ethereum",
    "truffle",
    "dependencies",
    "resolver"
  ],
  "author": "Tim Coulter <tim.coulter@consensys.net>",
  "license": "MIT",
  "bugs": {
    "url": "https://github.com/trufflesuite/truffle-resolver/issues"
  },
  "homepage": "https://github.com/trufflesuite/truffle-resolver#readme",
  "dependencies": {
    "@truffle/expect": "^0.0.10",
    "async": "2.6.1",
    "detect-installed": "^2.0.4",
    "get-installed-path": "^4.0.8",
<<<<<<< HEAD
    "@truffle/expect": "^0.0.9",
    "@truffle/provisioner": "^0.1.5"
=======
    "truffle-provisioner": "^0.1.5"
>>>>>>> c22e1f7a
  },
  "devDependencies": {
    "mocha": "5.2.0",
    "sinon": "^7.3.1"
  },
  "peerDependencies": {
    "truffle-contract": "^4.0.13"
  },
  "publishConfig": {
    "access": "public"
  },
  "gitHead": "2b5dd3fe3079aad66c1e74d0477c30e228cfae2c"
}<|MERGE_RESOLUTION|>--- conflicted
+++ resolved
@@ -24,12 +24,7 @@
     "async": "2.6.1",
     "detect-installed": "^2.0.4",
     "get-installed-path": "^4.0.8",
-<<<<<<< HEAD
-    "@truffle/expect": "^0.0.9",
     "@truffle/provisioner": "^0.1.5"
-=======
-    "truffle-provisioner": "^0.1.5"
->>>>>>> c22e1f7a
   },
   "devDependencies": {
     "mocha": "5.2.0",
