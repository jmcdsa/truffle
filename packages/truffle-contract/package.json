--- conflicted
+++ resolved
@@ -38,11 +38,7 @@
     "ganache-core": "2.7.0",
     "mocha": "5.2.0",
     "temp": "^0.8.3",
-<<<<<<< HEAD
-    "@truffle/compile-solidity": "^4.2.2",
-=======
-    "truffle-compile": "^4.2.3",
->>>>>>> c22e1f7a
+    "@truffle/compile-solidity": "^4.2.3",
     "uglify-es": "^3.3.9"
   },
   "keywords": [
