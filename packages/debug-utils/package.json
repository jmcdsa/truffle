{
  "name": "@truffle/debug-utils",
<<<<<<< HEAD
  "version": "2.1.5-alphaTez.1",
  "description": "Integration utils for truffle/debugger",
  "dependencies": {
    "@truffle/codec": "^0.3.3-alphaTez.1",
=======
  "version": "2.1.4",
  "description": "Integration utils for truffle/debugger",
  "dependencies": {
    "@truffle/codec": "^0.3.3",
>>>>>>> 8a599cf0
    "@trufflesuite/chromafi": "^2.1.2",
    "chalk": "^2.4.2",
    "debug": "^4.1.0",
    "highlight.js": "^9.15.8",
    "highlightjs-solidity": "^1.0.10",
    "node-dir": "0.1.17"
  },
  "main": "index.js",
  "scripts": {
    "test": "mocha"
  },
  "repository": "https://github.com/trufflesuite/truffle/tree/master/packages/debug-utils",
  "author": "Truffle Suite <inquiry@trufflesuite.com>",
  "license": "MIT",
  "bugs": {
    "url": "https://github.com/trufflesuite/truffle/issues"
  },
  "homepage": "https://github.com/trufflesuite/truffle/tree/master/packages/debug-utils#readme",
  "publishConfig": {
    "access": "public"
  },
  "devDependencies": {
    "chai": "^4.2.0",
    "mocha": "^6.1.4",
    "safe-eval": "^0.4.1"
  }
}<|MERGE_RESOLUTION|>--- conflicted
+++ resolved
@@ -1,16 +1,9 @@
 {
   "name": "@truffle/debug-utils",
-<<<<<<< HEAD
   "version": "2.1.5-alphaTez.1",
   "description": "Integration utils for truffle/debugger",
   "dependencies": {
-    "@truffle/codec": "^0.3.3-alphaTez.1",
-=======
-  "version": "2.1.4",
-  "description": "Integration utils for truffle/debugger",
-  "dependencies": {
     "@truffle/codec": "^0.3.3",
->>>>>>> 8a599cf0
     "@trufflesuite/chromafi": "^2.1.2",
     "chalk": "^2.4.2",
     "debug": "^4.1.0",
