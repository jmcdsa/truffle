--- conflicted
+++ resolved
@@ -1,16 +1,9 @@
 {
   "name": "@truffle/debug-utils",
-<<<<<<< HEAD
   "version": "2.1.2-alphaTez.0",
   "description": "Integration utils for truffle/debugger",
   "dependencies": {
-    "@truffle/codec": "^0.2.2-alphaTez.0",
-=======
-  "version": "2.1.1",
-  "description": "Integration utils for truffle/debugger",
-  "dependencies": {
     "@truffle/codec": "^0.3.0",
->>>>>>> 99add8f5
     "@trufflesuite/chromafi": "^2.1.2",
     "chalk": "^2.4.2",
     "debug": "^4.1.0",
