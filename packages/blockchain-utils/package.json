{
  "name": "@truffle/blockchain-utils",
  "description": "Utilities for identifying and managing blockchains",
  "license": "MIT",
  "author": "Tim Coulter <tim@trufflesuite.com>",
  "homepage": "https://github.com/trufflesuite/truffle/tree/master/packages/blockchain-utils#readme",
  "repository": "https://github.com/trufflesuite/truffle/tree/master/packages/blockchain-utils",
  "bugs": {
    "url": "https://github.com/trufflesuite/truffle/issues"
  },
  "version": "0.0.21",
  "main": "dist/index.js",
  "scripts": {
    "build": "tsc",
    "prepare": "yarn build",
    "test": "mocha --exit -r ts-node/register test/**/*.test.ts"
  },
  "types": "./typings/index.d.ts",
  "dependencies": {
    "source-map-support": "^0.5.19"
  },
  "devDependencies": {
    "@types/assert": "^1.4.2",
    "@types/mocha": "^5.2.7",
    "@types/node": "^12.12.5",
    "@types/web3": "1.0.19",
    "mocha": "8.0.1",
<<<<<<< HEAD
    "ts-node": "^8.3.0",
    "typescript": "3.9.6"
=======
    "ts-node": "8.10.2",
    "typescript": "^3.6.3"
>>>>>>> 07674c22
  },
  "keywords": [
    "blockchain",
    "ethereum",
    "truffle"
  ],
  "publishConfig": {
    "access": "public"
  }
}<|MERGE_RESOLUTION|>--- conflicted
+++ resolved
@@ -25,13 +25,8 @@
     "@types/node": "^12.12.5",
     "@types/web3": "1.0.19",
     "mocha": "8.0.1",
-<<<<<<< HEAD
-    "ts-node": "^8.3.0",
+    "ts-node": "8.10.2",
     "typescript": "3.9.6"
-=======
-    "ts-node": "8.10.2",
-    "typescript": "^3.6.3"
->>>>>>> 07674c22
   },
   "keywords": [
     "blockchain",
