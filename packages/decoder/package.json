--- conflicted
+++ resolved
@@ -12,12 +12,8 @@
     "prepare_windows": "yarn build",
     "build": "node_modules/.bin/tsc",
     "start": "node_modules/.bin/tsc --watch",
-<<<<<<< HEAD
-    "test": "cd test && npx truffle test",
-    "test_windows": "cd test && npx truffle test"
-=======
+    "test_windows": "cd test && npx truffle test",
     "test": "cd test/wire && npx truffle test && cd ../storage && npx truffle test"
->>>>>>> 95c57a74
   },
   "dependencies": {
     "@truffle/codec": "^0.3.3",
