--- conflicted
+++ resolved
@@ -4,31 +4,19 @@
   "license": "MIT",
   "author": "Evgeniy Filatov <evgeniyfilatov@gmail.com>",
   "repository": "https://github.com/trufflesuite/truffle/tree/master/packages/compile-vyper",
-<<<<<<< HEAD
-  "version": "1.0.42-alphaTez.3",
-=======
   "version": "1.0.41",
->>>>>>> 7c19713c
   "main": "index.js",
   "scripts": {
     "test": "mocha"
   },
   "dependencies": {
-<<<<<<< HEAD
     "@truffle/compile-common": "^0.2.6-alphaTez.3",
-=======
-    "@truffle/compile-solidity": "^4.2.17",
->>>>>>> 7c19713c
     "async": "2.6.1",
     "colors": "^1.1.2",
     "minimatch": "^3.0.4"
   },
   "devDependencies": {
-<<<<<<< HEAD
-    "@truffle/config": "^1.2.12-alphaTez.3",
-=======
     "@truffle/config": "^1.2.11",
->>>>>>> 7c19713c
     "mocha": "5.2.0"
   },
   "keywords": [
