import debugModule from "debug";
const debug = debugModule("codec:storage:utils");
import BN from "bn.js";
import * as Evm from "@truffle/codec/evm";
<<<<<<< HEAD
import { encodeMappingKey, mappingKeyAsHex } from "@truffle/codec/encode/key";
=======
import * as MappingKey from "@truffle/codec/mapping-key";

>>>>>>> 881b635e
import { StorageLength, Slot } from "./types";

export function isWordsLength(size: StorageLength): size is { words: number } {
  return (<{ words: number }>size).words !== undefined;
}

export function storageLengthToBytes(size: StorageLength): number {
  if (isWordsLength(size)) {
    debug("size.words %d", size.words);
    return size.words * Evm.Utils.WORD_SIZE;
  } else {
    return size.bytes;
  }
}

/**
 * convert a slot to a word corresponding to actual storage address
 *
 * if `slot` is an array, return hash of array values.
 * if `slot` array is nested, recurse on sub-arrays
 *
 * @param slot - number or possibly-nested array of numbers
 */
export function slotAddress(slot: Slot): BN {
  if (slot.key !== undefined && slot.path !== undefined) {
    // mapping reference
    return Evm.Utils.keccak256(
      MappingKey.Encode.mappingKeyAsHex(slot.key),
      slotAddress(slot.path)
    ).add(slot.offset);
  } else if (slot.path !== undefined) {
    const pathAddress = slotAddress(slot.path);
    const path: BN = slot.hashPath
      ? Evm.Utils.keccak256(pathAddress)
      : pathAddress;
    return path.add(slot.offset);
  } else {
    return slot.offset;
  }
}

//note: this function compares slots mostly by structure,
//rather than by their numerical value
export function equalSlots(
  slot1: Slot | undefined,
  slot2: Slot | undefined
): boolean {
  if (!slot1 || !slot2) {
    return !slot1 && !slot2; //if either is undefined, it's true only if both are
  }
  if (!slot1.offset.eq(slot2.offset)) {
    return false;
  }
  if (slot1.hashPath !== slot2.hashPath) {
    return false;
  }
  if (!equalSlots(slot1.path, slot2.path)) {
    return false;
  }
  //to compare keys, we'll just compare their hex encodings
  //(yes, that leaves some wiggle room, as it could consider different
  //*types* of keys to be equal, but if keys are the only difference then
  //that should determine those types, so it shouldn't be a problem)
  if (!slot1.key || !slot2.key) {
    //first, though, they likely don't *have* keys
    return !slot1.key && !slot2.key;
  }
  //if they do have keys, though...
  return Evm.Utils.equalData(
    MappingKey.Encode.encodeMappingKey(slot1.key),
    MappingKey.Encode.encodeMappingKey(slot2.key)
  );
}<|MERGE_RESOLUTION|>--- conflicted
+++ resolved
@@ -2,12 +2,8 @@
 const debug = debugModule("codec:storage:utils");
 import BN from "bn.js";
 import * as Evm from "@truffle/codec/evm";
-<<<<<<< HEAD
-import { encodeMappingKey, mappingKeyAsHex } from "@truffle/codec/encode/key";
-=======
 import * as MappingKey from "@truffle/codec/mapping-key";
 
->>>>>>> 881b635e
 import { StorageLength, Slot } from "./types";
 
 export function isWordsLength(size: StorageLength): size is { words: number } {
