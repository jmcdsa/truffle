import debugModule from "debug";
const debug = debugModule("codec:decode:abi");

import BN from "bn.js";
import read from "@truffle/codec/read";
import * as Conversion from "@truffle/codec/conversion";
import * as Format from "@truffle/codec/format";
import decodeValue from "./value";
import * as Pointer from "@truffle/codec/pointer";
import { DecoderRequest, DecoderOptions } from "@truffle/codec/types";
import * as Evm from "@truffle/codec/evm";
import { abiSizeInfo } from "@truffle/codec/allocate/abi";
import { DecodingError, StopDecodingError } from "@truffle/codec/decode/errors";

type AbiLocation = "calldata" | "eventdata"; //leaving out "abi" as it shouldn't occur here

export default function* decodeAbi(
<<<<<<< HEAD
  dataType: Types.Type,
  pointer: AbiDataPointer,
  info: EvmInfo,
  options: DecoderOptions = {}
): Generator<DecoderRequest, Values.Result, Uint8Array> {
  if (TypeUtils.isReferenceType(dataType) || dataType.typeClass === "tuple") {
=======
  dataType: Format.Types.Type,
  pointer: Pointer.AbiDataPointer,
  info: Evm.EvmInfo,
  options: DecoderOptions = {}
): Generator<DecoderRequest, Format.Values.Result, Uint8Array> {
  if (
    Format.Types.isReferenceType(dataType) ||
    dataType.typeClass === "tuple"
  ) {
>>>>>>> 849f9fdf
    //I don't want tuples to be considered a reference type, but it makes sense
    //to group them for this purpose
    let dynamic: boolean;
    try {
      dynamic = abiSizeInfo(dataType, info.allocations.abi).dynamic;
    } catch (error) {
      if (options.strictAbiMode) {
        throw new StopDecodingError((<DecodingError>error).error);
      }
<<<<<<< HEAD
      return <Errors.ErrorResult>{
=======
      return <Format.Errors.ErrorResult>{
>>>>>>> 849f9fdf
        //dunno why TS is failing at this inference
        type: dataType,
        kind: "error" as const,
        error: (<DecodingError>error).error
      };
    }
    if (dynamic) {
      return yield* decodeAbiReferenceByAddress(
        dataType,
        pointer,
        info,
        options
      );
    } else {
      return yield* decodeAbiReferenceStatic(dataType, pointer, info, options);
    }
  } else {
    debug("pointer %o", pointer);
    return yield* decodeValue(dataType, pointer, info, options);
  }
}

export function* decodeAbiReferenceByAddress(
<<<<<<< HEAD
  dataType: Types.ReferenceType | Types.TupleType,
  pointer: DataPointer,
  info: EvmInfo,
  options: DecoderOptions = {}
): Generator<DecoderRequest, Values.Result, Uint8Array> {
=======
  dataType: Format.Types.ReferenceType | Format.Types.TupleType,
  pointer: Pointer.DataPointer,
  info: Evm.EvmInfo,
  options: DecoderOptions = {}
): Generator<DecoderRequest, Format.Values.Result, Uint8Array> {
>>>>>>> 849f9fdf
  let { strictAbiMode: strict, abiPointerBase: base } = options;
  base = base || 0; //in case base was undefined
  const {
    allocations: { abi: allocations },
    state
  } = info;
  debug("pointer %o", pointer);
  //this variable holds the location we should look to *next*
  const location: AbiLocation =
    pointer.location === "eventdata" ? "eventdata" : "calldata"; //stack pointers (& stack literal pointers) point to calldata, not the stack

  let rawValue: Uint8Array;
  try {
    rawValue = yield* read(pointer, state);
  } catch (error) {
    if (strict) {
      throw new StopDecodingError((<DecodingError>error).error);
    }
<<<<<<< HEAD
    return <Errors.ErrorResult>{
=======
    return <Format.Errors.ErrorResult>{
>>>>>>> 849f9fdf
      //dunno why TS is failing here
      type: dataType,
      kind: "error" as const,
      error: (<DecodingError>error).error
    };
  }

  let rawValueAsBN = Conversion.toBN(rawValue);
  let rawValueAsNumber: number;
  try {
    rawValueAsNumber = rawValueAsBN.toNumber();
  } catch (_) {
    let error = {
      kind: "OverlargePointersNotImplementedError" as const,
      pointerAsBN: rawValueAsBN
    };
    if (strict) {
      throw new StopDecodingError(error);
    }
<<<<<<< HEAD
    return <Errors.ErrorResult>{
=======
    return <Format.Errors.ErrorResult>{
>>>>>>> 849f9fdf
      //again with the TS failures...
      type: dataType,
      kind: "error" as const,
      error
    };
  }
  let startPosition = rawValueAsNumber + base;
  debug("startPosition %d", startPosition);

  let dynamic: boolean;
  let size: number;
  try {
    ({ dynamic, size } = abiSizeInfo(dataType, allocations));
  } catch (error) {
    if (strict) {
      throw new StopDecodingError((<DecodingError>error).error);
    }
<<<<<<< HEAD
    return <Errors.ErrorResult>{
=======
    return <Format.Errors.ErrorResult>{
>>>>>>> 849f9fdf
      //dunno why TS is failing here
      type: dataType,
      kind: "error" as const,
      error: (<DecodingError>error).error
    };
  }
  if (!dynamic) {
    //this will only come up when called from stack.ts
    let staticPointer = {
      location,
      start: startPosition,
      length: size
    };
    return yield* decodeAbiReferenceStatic(
      dataType,
      staticPointer,
      info,
      options
    );
  }
  let length: number;
  let lengthAsBN: BN;
  let rawLength: Uint8Array;
  switch (dataType.typeClass) {
    case "bytes":
    case "string":
      //initial word contains length
      try {
        rawLength = yield* read(
          {
            location,
            start: startPosition,
<<<<<<< HEAD
            length: CodecUtils.EVM.WORD_SIZE
=======
            length: Evm.Utils.WORD_SIZE
>>>>>>> 849f9fdf
          },
          state
        );
      } catch (error) {
        if (strict) {
          throw new StopDecodingError((<DecodingError>error).error);
        }
<<<<<<< HEAD
        return <Errors.ErrorResult>{
=======
        return <Format.Errors.ErrorResult>{
>>>>>>> 849f9fdf
          //dunno why TS is failing here
          type: dataType,
          kind: "error" as const,
          error: (<DecodingError>error).error
        };
      }
<<<<<<< HEAD
      lengthAsBN = CodecUtils.Conversion.toBN(rawLength);
=======
      lengthAsBN = Conversion.toBN(rawLength);
>>>>>>> 849f9fdf
      if (strict && lengthAsBN.gtn(state[location].length)) {
        //you may notice that the comparison is a bit crude; that's OK, this is
        //just to prevent huge numbers from DOSing us, other errors will still
        //be caught regardless
        throw new StopDecodingError({
          kind: "OverlongArrayOrStringStrictModeError" as const,
          lengthAsBN,
          dataLength: state[location].length
        });
      }
      try {
        length = lengthAsBN.toNumber();
      } catch (_) {
        //note: if we're in this situation, we can assume we're not in strict mode,
        //as the strict case was handled above
<<<<<<< HEAD
        return <Errors.BytesDynamicErrorResult | Errors.StringErrorResult>{
=======
        return <
          | Format.Errors.BytesDynamicErrorResult
          | Format.Errors.StringErrorResult
        >{
>>>>>>> 849f9fdf
          //again with the TS failures...
          type: dataType,
          kind: "error" as const,
          error: {
            kind: "OverlongArraysAndStringsNotImplementedError" as const,
            lengthAsBN
          }
        };
      }

      let childPointer: Pointer.AbiDataPointer = {
        location,
        start: startPosition + Evm.Utils.WORD_SIZE,
        length
      };

      return yield* decodeValue(dataType, childPointer, info, options);

    case "array":
      switch (dataType.kind) {
        case "dynamic":
          //initial word contains array length
          try {
            rawLength = yield* read(
              {
                location,
                start: startPosition,
<<<<<<< HEAD
                length: CodecUtils.EVM.WORD_SIZE
=======
                length: Evm.Utils.WORD_SIZE
>>>>>>> 849f9fdf
              },
              state
            );
          } catch (error) {
            //error: DecodingError
            if (strict) {
              throw new StopDecodingError((<DecodingError>error).error);
            }
            return {
              type: dataType,
              kind: "error" as const,
              error: (<DecodingError>error).error
            };
          }
          lengthAsBN = Conversion.toBN(rawLength);
          startPosition += Evm.Utils.WORD_SIZE; //increment startPosition
          //to next word, as first word was used for length
          break;
        case "static":
          lengthAsBN = dataType.length;
          break;
      }
      if (strict && lengthAsBN.gtn(state[location].length)) {
        //you may notice that the comparison is a bit crude; that's OK, this is
        //just to prevent huge numbers from DOSing us, other errors will still
        //be caught regardless
        throw new StopDecodingError({
          kind: "OverlongArraysAndStringsNotImplementedError" as const,
          lengthAsBN,
          dataLength: state[location].length
        });
      }
      try {
        length = lengthAsBN.toNumber();
      } catch (_) {
        //again, if we get here, we can assume we're not in strict mode
        return {
          type: dataType,
          kind: "error" as const,
          error: {
            kind: "OverlongArraysAndStringsNotImplementedError" as const,
            lengthAsBN
          }
        };
      }

      //note: I've written this fairly generically, but it is worth noting that
      //since this array is of dynamic type, we know that if it's static length
      //then size must be EVM.WORD_SIZE

      let baseSize: number;
      try {
        baseSize = abiSizeInfo(dataType.baseType, allocations).size;
      } catch (error) {
        if (strict) {
          throw new StopDecodingError((<DecodingError>error).error);
        }
        return {
          type: dataType,
          kind: "error" as const,
          error: (<DecodingError>error).error
        };
      }

<<<<<<< HEAD
      let decodedChildren: Values.Result[] = [];
=======
      let decodedChildren: Format.Values.Result[] = [];
>>>>>>> 849f9fdf
      for (let index = 0; index < length; index++) {
        decodedChildren.push(
          yield* decodeAbi(
            dataType.baseType,
            {
              location,
              start: startPosition + index * baseSize,
              length: baseSize
            },
            info,
            { ...options, abiPointerBase: startPosition }
          )
        ); //pointer base is always start of list, never the length
      }
      return {
        type: dataType,
        kind: "value" as const,
        value: decodedChildren
      };

    case "struct":
      return yield* decodeAbiStructByPosition(
        dataType,
        location,
        startPosition,
        info,
        options
      );
    case "tuple":
      return yield* decodeAbiTupleByPosition(
        dataType,
        location,
        startPosition,
        info,
        options
      );
  }
}

export function* decodeAbiReferenceStatic(
<<<<<<< HEAD
  dataType: Types.ReferenceType | Types.TupleType,
  pointer: AbiDataPointer,
  info: EvmInfo,
  options: DecoderOptions = {}
): Generator<DecoderRequest, Values.Result, Uint8Array> {
=======
  dataType: Format.Types.ReferenceType | Format.Types.TupleType,
  pointer: Pointer.AbiDataPointer,
  info: Evm.EvmInfo,
  options: DecoderOptions = {}
): Generator<DecoderRequest, Format.Values.Result, Uint8Array> {
>>>>>>> 849f9fdf
  debug("static");
  debug("pointer %o", pointer);
  const location = pointer.location;

  switch (dataType.typeClass) {
    case "array":
      //we're in the static case, so we know the array must be statically sized
      const lengthAsBN = (<Format.Types.ArrayTypeStatic>dataType).length;
      let length: number;
      try {
        length = lengthAsBN.toNumber();
      } catch (_) {
        //note: since this is the static case, we don't bother including the stronger
        //strict-mode guard against getting DOSed by large array sizes, since in this
        //case we're not reading the size from the input; if there's a huge static size
        //array, well, we'll just have to deal with it
        let error = {
          kind: "OverlongArraysAndStringsNotImplementedError" as const,
          lengthAsBN
        };
        if (options.strictAbiMode) {
          throw new StopDecodingError(error);
        }
        return {
          type: dataType,
          kind: "error" as const,
          error
        };
      }
      let baseSize: number;
      try {
        baseSize = abiSizeInfo(dataType.baseType, info.allocations.abi).size;
      } catch (error) {
        //error: DecodingError
        if (options.strictAbiMode) {
          throw new StopDecodingError((<DecodingError>error).error);
        }
        return {
          type: dataType,
          kind: "error" as const,
          error: (<DecodingError>error).error
        };
      }

<<<<<<< HEAD
      let decodedChildren: Values.Result[] = [];
=======
      let decodedChildren: Format.Values.Result[] = [];
>>>>>>> 849f9fdf
      for (let index = 0; index < length; index++) {
        decodedChildren.push(
          yield* decodeAbi(
            dataType.baseType,
            {
              location,
              start: pointer.start + index * baseSize,
              length: baseSize
            },
            info,
            options
          )
        );
      }
      return {
        type: dataType,
        kind: "value" as const,
        value: decodedChildren
      };

    case "struct":
      return yield* decodeAbiStructByPosition(
        dataType,
        location,
        pointer.start,
        info,
        options
      );
    case "tuple":
      return yield* decodeAbiTupleByPosition(
        dataType,
        location,
        pointer.start,
        info,
        options
      );
  }
}

//note that this function takes the start position as a *number*; it does not take a pointer
function* decodeAbiStructByPosition(
<<<<<<< HEAD
  dataType: Types.StructType,
  location: AbiLocation,
  startPosition: number,
  info: EvmInfo,
  options: DecoderOptions = {}
): Generator<DecoderRequest, Values.StructResult, Uint8Array> {
=======
  dataType: Format.Types.StructType,
  location: AbiLocation,
  startPosition: number,
  info: Evm.EvmInfo,
  options: DecoderOptions = {}
): Generator<DecoderRequest, Format.Values.StructResult, Uint8Array> {
>>>>>>> 849f9fdf
  const {
    userDefinedTypes,
    allocations: { abi: allocations }
  } = info;

  const typeLocation =
    location === "eventdata"
      ? null //eventdata is not a valid location for a type
      : location;

  const typeId = dataType.id;
  const structAllocation = allocations[parseInt(typeId)];
  if (!structAllocation) {
    let error = {
      kind: "UserDefinedTypeNotFoundError" as const,
      type: dataType
    };
    if (options.strictAbiMode || options.allowRetry) {
      throw new StopDecodingError(error, true);
      //note that we allow a retry if we couldn't locate the allocation!
    }
    return {
      type: dataType,
      kind: "error" as const,
      error
    };
  }

<<<<<<< HEAD
  let decodedMembers: Values.NameValuePair[] = [];
=======
  let decodedMembers: Format.Values.NameValuePair[] = [];
>>>>>>> 849f9fdf
  for (let index = 0; index < structAllocation.members.length; index++) {
    const memberAllocation = structAllocation.members[index];
    const memberPointer = memberAllocation.pointer;
    const childPointer: Pointer.AbiDataPointer = {
      location,
      start: startPosition + memberPointer.start,
      length: memberPointer.length
    };

    let memberName = memberAllocation.name;
<<<<<<< HEAD
    let storedType = <Types.StructType>userDefinedTypes[typeId];
=======
    let storedType = <Format.Types.StructType>userDefinedTypes[typeId];
>>>>>>> 849f9fdf
    if (!storedType) {
      let error = {
        kind: "UserDefinedTypeNotFoundError" as const,
        type: dataType
      };
      if (options.strictAbiMode || options.allowRetry) {
        throw new StopDecodingError(error, true);
        //similarly we allow a retry if we couldn't locate the type
      }
      return {
        type: dataType,
        kind: "error" as const,
        error
      };
    }
    let storedMemberType = storedType.memberTypes[index].type;
    let memberType = Format.Types.specifyLocation(
      storedMemberType,
      typeLocation
    );

    decodedMembers.push({
      name: memberName,
      value: yield* decodeAbi(memberType, childPointer, info, {
        ...options,
        abiPointerBase: startPosition
      })
      //note that the base option is only needed in the dynamic case, but we're being indiscriminate
    });
  }
  return {
    type: dataType,
    kind: "value" as const,
    value: decodedMembers
  };
}

//note that this function takes the start position as a *number*; it does not take a pointer
function* decodeAbiTupleByPosition(
<<<<<<< HEAD
  dataType: Types.TupleType,
  location: AbiLocation,
  startPosition: number,
  info: EvmInfo,
  options: DecoderOptions = {}
): Generator<DecoderRequest, Values.TupleResult, Uint8Array> {
=======
  dataType: Format.Types.TupleType,
  location: AbiLocation,
  startPosition: number,
  info: Evm.EvmInfo,
  options: DecoderOptions = {}
): Generator<DecoderRequest, Format.Values.TupleResult, Uint8Array> {
>>>>>>> 849f9fdf
  //WARNING: This case is written in a way that involves a bunch of unnecessary recomputation!
  //I'm writing it this way anyway for simplicity, to avoid rewriting the decoder
  //However it may be worth revisiting this in the future if performance turns out to be a problem
  //(changing this may be pretty hard though)

  let decodedMembers: Format.Values.NameValuePair[] = [];
  let position = startPosition;
  for (const { name, type: memberType } of dataType.memberTypes) {
    const memberSize = abiSizeInfo(memberType, info.allocations.abi).size;
    const childPointer: Pointer.AbiDataPointer = {
      location,
      start: position,
      length: memberSize
    };
    decodedMembers.push({
      name,
      value: yield* decodeAbi(memberType, childPointer, info, {
        ...options,
        abiPointerBase: startPosition
      })
      //note that the base option is only needed in the dynamic case, but we're being indiscriminate
    });
    position += memberSize;
  }
  return {
    type: dataType,
    kind: "value" as const,
    value: decodedMembers
  };
}<|MERGE_RESOLUTION|>--- conflicted
+++ resolved
@@ -15,14 +15,6 @@
 type AbiLocation = "calldata" | "eventdata"; //leaving out "abi" as it shouldn't occur here
 
 export default function* decodeAbi(
-<<<<<<< HEAD
-  dataType: Types.Type,
-  pointer: AbiDataPointer,
-  info: EvmInfo,
-  options: DecoderOptions = {}
-): Generator<DecoderRequest, Values.Result, Uint8Array> {
-  if (TypeUtils.isReferenceType(dataType) || dataType.typeClass === "tuple") {
-=======
   dataType: Format.Types.Type,
   pointer: Pointer.AbiDataPointer,
   info: Evm.EvmInfo,
@@ -32,7 +24,6 @@
     Format.Types.isReferenceType(dataType) ||
     dataType.typeClass === "tuple"
   ) {
->>>>>>> 849f9fdf
     //I don't want tuples to be considered a reference type, but it makes sense
     //to group them for this purpose
     let dynamic: boolean;
@@ -42,11 +33,7 @@
       if (options.strictAbiMode) {
         throw new StopDecodingError((<DecodingError>error).error);
       }
-<<<<<<< HEAD
-      return <Errors.ErrorResult>{
-=======
       return <Format.Errors.ErrorResult>{
->>>>>>> 849f9fdf
         //dunno why TS is failing at this inference
         type: dataType,
         kind: "error" as const,
@@ -70,19 +57,11 @@
 }
 
 export function* decodeAbiReferenceByAddress(
-<<<<<<< HEAD
-  dataType: Types.ReferenceType | Types.TupleType,
-  pointer: DataPointer,
-  info: EvmInfo,
-  options: DecoderOptions = {}
-): Generator<DecoderRequest, Values.Result, Uint8Array> {
-=======
   dataType: Format.Types.ReferenceType | Format.Types.TupleType,
   pointer: Pointer.DataPointer,
   info: Evm.EvmInfo,
   options: DecoderOptions = {}
 ): Generator<DecoderRequest, Format.Values.Result, Uint8Array> {
->>>>>>> 849f9fdf
   let { strictAbiMode: strict, abiPointerBase: base } = options;
   base = base || 0; //in case base was undefined
   const {
@@ -101,11 +80,7 @@
     if (strict) {
       throw new StopDecodingError((<DecodingError>error).error);
     }
-<<<<<<< HEAD
-    return <Errors.ErrorResult>{
-=======
     return <Format.Errors.ErrorResult>{
->>>>>>> 849f9fdf
       //dunno why TS is failing here
       type: dataType,
       kind: "error" as const,
@@ -125,11 +100,7 @@
     if (strict) {
       throw new StopDecodingError(error);
     }
-<<<<<<< HEAD
-    return <Errors.ErrorResult>{
-=======
     return <Format.Errors.ErrorResult>{
->>>>>>> 849f9fdf
       //again with the TS failures...
       type: dataType,
       kind: "error" as const,
@@ -147,11 +118,7 @@
     if (strict) {
       throw new StopDecodingError((<DecodingError>error).error);
     }
-<<<<<<< HEAD
-    return <Errors.ErrorResult>{
-=======
     return <Format.Errors.ErrorResult>{
->>>>>>> 849f9fdf
       //dunno why TS is failing here
       type: dataType,
       kind: "error" as const,
@@ -184,11 +151,7 @@
           {
             location,
             start: startPosition,
-<<<<<<< HEAD
-            length: CodecUtils.EVM.WORD_SIZE
-=======
             length: Evm.Utils.WORD_SIZE
->>>>>>> 849f9fdf
           },
           state
         );
@@ -196,22 +159,14 @@
         if (strict) {
           throw new StopDecodingError((<DecodingError>error).error);
         }
-<<<<<<< HEAD
-        return <Errors.ErrorResult>{
-=======
         return <Format.Errors.ErrorResult>{
->>>>>>> 849f9fdf
           //dunno why TS is failing here
           type: dataType,
           kind: "error" as const,
           error: (<DecodingError>error).error
         };
       }
-<<<<<<< HEAD
-      lengthAsBN = CodecUtils.Conversion.toBN(rawLength);
-=======
       lengthAsBN = Conversion.toBN(rawLength);
->>>>>>> 849f9fdf
       if (strict && lengthAsBN.gtn(state[location].length)) {
         //you may notice that the comparison is a bit crude; that's OK, this is
         //just to prevent huge numbers from DOSing us, other errors will still
@@ -227,14 +182,10 @@
       } catch (_) {
         //note: if we're in this situation, we can assume we're not in strict mode,
         //as the strict case was handled above
-<<<<<<< HEAD
-        return <Errors.BytesDynamicErrorResult | Errors.StringErrorResult>{
-=======
         return <
           | Format.Errors.BytesDynamicErrorResult
           | Format.Errors.StringErrorResult
         >{
->>>>>>> 849f9fdf
           //again with the TS failures...
           type: dataType,
           kind: "error" as const,
@@ -262,11 +213,7 @@
               {
                 location,
                 start: startPosition,
-<<<<<<< HEAD
-                length: CodecUtils.EVM.WORD_SIZE
-=======
                 length: Evm.Utils.WORD_SIZE
->>>>>>> 849f9fdf
               },
               state
             );
@@ -331,11 +278,7 @@
         };
       }
 
-<<<<<<< HEAD
-      let decodedChildren: Values.Result[] = [];
-=======
       let decodedChildren: Format.Values.Result[] = [];
->>>>>>> 849f9fdf
       for (let index = 0; index < length; index++) {
         decodedChildren.push(
           yield* decodeAbi(
@@ -376,19 +319,11 @@
 }
 
 export function* decodeAbiReferenceStatic(
-<<<<<<< HEAD
-  dataType: Types.ReferenceType | Types.TupleType,
-  pointer: AbiDataPointer,
-  info: EvmInfo,
-  options: DecoderOptions = {}
-): Generator<DecoderRequest, Values.Result, Uint8Array> {
-=======
   dataType: Format.Types.ReferenceType | Format.Types.TupleType,
   pointer: Pointer.AbiDataPointer,
   info: Evm.EvmInfo,
   options: DecoderOptions = {}
 ): Generator<DecoderRequest, Format.Values.Result, Uint8Array> {
->>>>>>> 849f9fdf
   debug("static");
   debug("pointer %o", pointer);
   const location = pointer.location;
@@ -433,11 +368,7 @@
         };
       }
 
-<<<<<<< HEAD
-      let decodedChildren: Values.Result[] = [];
-=======
       let decodedChildren: Format.Values.Result[] = [];
->>>>>>> 849f9fdf
       for (let index = 0; index < length; index++) {
         decodedChildren.push(
           yield* decodeAbi(
@@ -479,21 +410,12 @@
 
 //note that this function takes the start position as a *number*; it does not take a pointer
 function* decodeAbiStructByPosition(
-<<<<<<< HEAD
-  dataType: Types.StructType,
-  location: AbiLocation,
-  startPosition: number,
-  info: EvmInfo,
-  options: DecoderOptions = {}
-): Generator<DecoderRequest, Values.StructResult, Uint8Array> {
-=======
   dataType: Format.Types.StructType,
   location: AbiLocation,
   startPosition: number,
   info: Evm.EvmInfo,
   options: DecoderOptions = {}
 ): Generator<DecoderRequest, Format.Values.StructResult, Uint8Array> {
->>>>>>> 849f9fdf
   const {
     userDefinedTypes,
     allocations: { abi: allocations }
@@ -522,11 +444,7 @@
     };
   }
 
-<<<<<<< HEAD
-  let decodedMembers: Values.NameValuePair[] = [];
-=======
   let decodedMembers: Format.Values.NameValuePair[] = [];
->>>>>>> 849f9fdf
   for (let index = 0; index < structAllocation.members.length; index++) {
     const memberAllocation = structAllocation.members[index];
     const memberPointer = memberAllocation.pointer;
@@ -537,11 +455,7 @@
     };
 
     let memberName = memberAllocation.name;
-<<<<<<< HEAD
-    let storedType = <Types.StructType>userDefinedTypes[typeId];
-=======
     let storedType = <Format.Types.StructType>userDefinedTypes[typeId];
->>>>>>> 849f9fdf
     if (!storedType) {
       let error = {
         kind: "UserDefinedTypeNotFoundError" as const,
@@ -581,21 +495,12 @@
 
 //note that this function takes the start position as a *number*; it does not take a pointer
 function* decodeAbiTupleByPosition(
-<<<<<<< HEAD
-  dataType: Types.TupleType,
-  location: AbiLocation,
-  startPosition: number,
-  info: EvmInfo,
-  options: DecoderOptions = {}
-): Generator<DecoderRequest, Values.TupleResult, Uint8Array> {
-=======
   dataType: Format.Types.TupleType,
   location: AbiLocation,
   startPosition: number,
   info: Evm.EvmInfo,
   options: DecoderOptions = {}
 ): Generator<DecoderRequest, Format.Values.TupleResult, Uint8Array> {
->>>>>>> 849f9fdf
   //WARNING: This case is written in a way that involves a bunch of unnecessary recomputation!
   //I'm writing it this way anyway for simplicity, to avoid rewriting the decoder
   //However it may be worth revisiting this in the future if performance turns out to be a problem
