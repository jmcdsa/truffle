import debugModule from "debug";
const debug = debugModule("codec:decode:value");

import read from "@truffle/codec/read";
import * as Conversion from "@truffle/codec/conversion";
import * as Format from "@truffle/codec/format";
import utf8 from "utf8";
import * as Contexts from "@truffle/codec/contexts";
import * as Pointer from "@truffle/codec/pointer";
import { DecoderRequest, DecoderOptions } from "@truffle/codec/types";
import * as Evm from "@truffle/codec/evm";
import { DecodingError, StopDecodingError } from "@truffle/codec/decode/errors";

export default function* decodeValue(
<<<<<<< HEAD
  dataType: Types.Type,
  pointer: DataPointer,
  info: EvmInfo,
  options: DecoderOptions = {}
): Generator<DecoderRequest, Values.Result, Uint8Array> {
=======
  dataType: Format.Types.Type,
  pointer: Pointer.DataPointer,
  info: Evm.EvmInfo,
  options: DecoderOptions = {}
): Generator<DecoderRequest, Format.Values.Result, Uint8Array> {
>>>>>>> c433e1bd
  const { state } = info;
  const { permissivePadding, strictAbiMode: strict } = options; //if these are undefined they'll still be falsy so OK

  let bytes: Uint8Array;
  let rawBytes: Uint8Array;
  try {
    bytes = yield* read(pointer, state);
  } catch (error) {
    //error: DecodingError
    debug("segfault, pointer %o, state: %O", pointer, state);
    if (strict) {
      throw new StopDecodingError((<DecodingError>error).error);
    }
<<<<<<< HEAD
    return <Errors.ErrorResult>{
=======
    return <Format.Errors.ErrorResult>{
>>>>>>> c433e1bd
      //no idea why TS is failing here
      type: dataType,
      kind: "error" as const,
      error: (<DecodingError>error).error
    };
  }
  rawBytes = bytes;

  debug("type %O", dataType);
  debug("pointer %o", pointer);

  switch (dataType.typeClass) {
    case "bool": {
<<<<<<< HEAD
      const numeric = CodecUtils.Conversion.toBN(bytes);
=======
      const numeric = Conversion.toBN(bytes);
>>>>>>> c433e1bd
      if (numeric.eqn(0)) {
        return {
          type: dataType,
          kind: "value" as const,
          value: { asBoolean: false }
        };
      } else if (numeric.eqn(1)) {
        return {
          type: dataType,
          kind: "value" as const,
          value: { asBoolean: true }
        };
      } else {
        let error = {
          kind: "BoolOutOfRangeError" as const,
          rawAsBN: numeric
        };
        if (strict) {
          throw new StopDecodingError(error);
        }
        return {
          type: dataType,
          kind: "error" as const,
          error
        };
      }
    }

    case "uint":
      //first, check padding (if needed)
      if (!permissivePadding && !checkPaddingLeft(bytes, dataType.bits / 8)) {
        let error = {
          kind: "UintPaddingError" as const,
          raw: Conversion.toHexString(bytes)
        };
        if (strict) {
          throw new StopDecodingError(error);
        }
        return {
          type: dataType,
          kind: "error" as const,
          error
        };
      }
      //now, truncate to appropriate length (keeping the bytes on the right)
      bytes = bytes.slice(-dataType.bits / 8);
      return {
        type: dataType,
        kind: "value" as const,
        value: {
          asBN: Conversion.toBN(bytes),
          rawAsBN: Conversion.toBN(rawBytes)
        }
      };
    case "int":
      //first, check padding (if needed)
      if (!permissivePadding && !checkPaddingSigned(bytes, dataType.bits / 8)) {
        let error = {
          kind: "IntPaddingError" as const,
          raw: Conversion.toHexString(bytes)
        };
        if (strict) {
          throw new StopDecodingError(error);
        }
        return {
          type: dataType,
          kind: "error" as const,
          error
        };
      }
      //now, truncate to appropriate length (keeping the bytes on the right)
      bytes = bytes.slice(-dataType.bits / 8);
      return {
        type: dataType,
        kind: "value" as const,
        value: {
          asBN: Conversion.toSignedBN(bytes),
          rawAsBN: Conversion.toSignedBN(rawBytes)
        }
      };

    case "address":
      if (
        !permissivePadding &&
<<<<<<< HEAD
        !checkPaddingLeft(bytes, CodecUtils.EVM.ADDRESS_SIZE)
=======
        !checkPaddingLeft(bytes, Evm.Utils.ADDRESS_SIZE)
>>>>>>> c433e1bd
      ) {
        let error = {
          kind: "AddressPaddingError" as const,
          raw: Conversion.toHexString(bytes)
        };
        if (strict) {
          throw new StopDecodingError(error);
        }
        return {
          type: dataType,
          kind: "error" as const,
          error
        };
      }
      return {
        type: dataType,
        kind: "value" as const,
        value: {
          asAddress: Evm.Utils.toAddress(bytes),
          rawAsHex: Conversion.toHexString(rawBytes)
        }
      };

    case "contract":
      if (
        !permissivePadding &&
<<<<<<< HEAD
        !checkPaddingLeft(bytes, CodecUtils.EVM.ADDRESS_SIZE)
=======
        !checkPaddingLeft(bytes, Evm.Utils.ADDRESS_SIZE)
>>>>>>> c433e1bd
      ) {
        let error = {
          kind: "ContractPaddingError" as const,
          raw: Conversion.toHexString(bytes)
        };
        if (strict) {
          throw new StopDecodingError(error);
        }
        return {
          type: dataType,
          kind: "error" as const,
          error
        };
      }
<<<<<<< HEAD
      const fullType = <Types.ContractType>(
        TypeUtils.fullType(dataType, info.userDefinedTypes)
=======
      const fullType = <Format.Types.ContractType>(
        Format.Types.fullType(dataType, info.userDefinedTypes)
>>>>>>> c433e1bd
      );
      const contractValueInfo = yield* decodeContract(bytes, info);
      return {
        type: fullType,
        kind: "value" as const,
        value: contractValueInfo
      };

    case "bytes":
      switch (dataType.kind) {
        case "static":
          //first, check padding (if needed)
          if (
            !permissivePadding &&
            !checkPaddingRight(bytes, dataType.length)
          ) {
            let error = {
              kind: "BytesPaddingError" as const,
              raw: Conversion.toHexString(bytes)
            };
            if (strict) {
              throw new StopDecodingError(error);
            }
            return {
              type: dataType,
              kind: "error" as const,
              error
            };
          }
          //now, truncate to appropriate length
          bytes = bytes.slice(0, dataType.length);
          return {
            type: dataType,
            kind: "value" as const,
            value: {
              asHex: Conversion.toHexString(bytes),
              rawAsHex: Conversion.toHexString(rawBytes)
            }
          };
        case "dynamic":
          //no need to check padding here
          return {
            type: dataType,
            kind: "value" as const,
            value: {
<<<<<<< HEAD
              asHex: CodecUtils.Conversion.toHexString(bytes)
=======
              asHex: Conversion.toHexString(bytes)
>>>>>>> c433e1bd
            }
          };
      }

    case "string":
      //there is no padding check for strings
      return {
        type: dataType,
        kind: "value" as const,
        value: decodeString(bytes)
      };

    case "function":
      switch (dataType.visibility) {
        case "external":
          if (
            !checkPaddingRight(
              bytes,
<<<<<<< HEAD
              CodecUtils.EVM.ADDRESS_SIZE + CodecUtils.EVM.SELECTOR_SIZE
=======
              Evm.Utils.ADDRESS_SIZE + Evm.Utils.SELECTOR_SIZE
>>>>>>> c433e1bd
            )
          ) {
            let error = {
              kind: "FunctionExternalNonStackPaddingError" as const,
              raw: Conversion.toHexString(bytes)
            };
            if (strict) {
              throw new StopDecodingError(error);
            }
            return {
              type: dataType,
              kind: "error" as const,
              error
            };
          }
<<<<<<< HEAD
          const address = bytes.slice(0, CodecUtils.EVM.ADDRESS_SIZE);
          const selector = bytes.slice(
            CodecUtils.EVM.ADDRESS_SIZE,
            CodecUtils.EVM.ADDRESS_SIZE + CodecUtils.EVM.SELECTOR_SIZE
=======
          const address = bytes.slice(0, Evm.Utils.ADDRESS_SIZE);
          const selector = bytes.slice(
            Evm.Utils.ADDRESS_SIZE,
            Evm.Utils.ADDRESS_SIZE + Evm.Utils.SELECTOR_SIZE
>>>>>>> c433e1bd
          );
          return {
            type: dataType,
            kind: "value" as const,
            value: yield* decodeExternalFunction(address, selector, info)
          };
        case "internal":
          if (strict) {
            //internal functions don't go in the ABI!
            //this should never happen, but just to be sure...
            throw new StopDecodingError({
              kind: "InternalFunctionInABIError" as const
            });
          }
<<<<<<< HEAD
          if (!checkPaddingLeft(bytes, 2 * CodecUtils.EVM.PC_SIZE)) {
=======
          if (!checkPaddingLeft(bytes, 2 * Evm.Utils.PC_SIZE)) {
>>>>>>> c433e1bd
            return {
              type: dataType,
              kind: "error" as const,
              error: {
                kind: "FunctionInternalPaddingError" as const,
                raw: Conversion.toHexString(bytes)
              }
            };
          }
<<<<<<< HEAD
          const deployedPc = bytes.slice(-CodecUtils.EVM.PC_SIZE);
          const constructorPc = bytes.slice(
            -CodecUtils.EVM.PC_SIZE * 2,
            -CodecUtils.EVM.PC_SIZE
=======
          const deployedPc = bytes.slice(-Evm.Utils.PC_SIZE);
          const constructorPc = bytes.slice(
            -Evm.Utils.PC_SIZE * 2,
            -Evm.Utils.PC_SIZE
>>>>>>> c433e1bd
          );
          return decodeInternalFunction(
            dataType,
            deployedPc,
            constructorPc,
            info
          );
      }
      break; //to satisfy TypeScript

    case "enum": {
<<<<<<< HEAD
      const numeric = CodecUtils.Conversion.toBN(bytes);
      const fullType = <Types.EnumType>(
        TypeUtils.fullType(dataType, info.userDefinedTypes)
=======
      const numeric = Conversion.toBN(bytes);
      const fullType = <Format.Types.EnumType>(
        Format.Types.fullType(dataType, info.userDefinedTypes)
>>>>>>> c433e1bd
      );
      if (!fullType.options) {
        let error = {
          kind: "EnumNotFoundDecodingError" as const,
          type: fullType,
          rawAsBN: numeric
        };
        if (strict || options.allowRetry) {
          throw new StopDecodingError(error, true);
          //note that we allow a retry if we couldn't locate the enum type!
        }
        return {
          type: fullType,
          kind: "error" as const,
          error
        };
      }
      const numOptions = fullType.options.length;
      const numBytes = Math.ceil(Math.log2(numOptions) / 8);
      if (numeric.ltn(numOptions)) {
        const name = fullType.options[numeric.toNumber()];
        //NOTE: despite the use of toNumber(), I'm NOT catching exceptions here and returning an
        //error value like elsewhere; I'm just letting this one fail.  Why?  Because if we have
        //an enum with that many options in the first place, we have bigger problems!
        return {
          type: fullType,
          kind: "value" as const,
          value: {
            name,
            numericAsBN: numeric
          }
        };
      } else {
        let error = {
          kind: "EnumOutOfRangeError" as const,
          type: fullType,
          rawAsBN: numeric
        };
        if (strict && !checkPaddingLeft(bytes, numBytes)) {
          //note that second condition -- even in strict mode,
          //if the enum is merely out of range rather than out of the ABI range,
          //we do NOT throw an error here!  instead we simply return an error value,
          //which we normally avoid doing in strict mode.  (the error will be caught
          //later at the re-encoding step instead.)  why?  because we might be running
          //in ABI mode, so we may need to abify this "value" rather than just throwing
          //it out.
          throw new StopDecodingError(error);
          //note that we do NOT allow a retry here!
          //if we *can* find the enum type but the value is out of range,
          //we *know* that it is invalid!
        }
        return {
          type: fullType,
          kind: "error" as const,
          error
        };
      }
    }
    //will have to split these once we actually support fixed-point
    case "fixed": {
      //first, check padding (if needed)
      if (!permissivePadding && !checkPaddingSigned(bytes, dataType.bits / 8)) {
        let error = {
          kind: "FixedPaddingError" as const,
          raw: Conversion.toHexString(bytes)
        };
        if (strict) {
          throw new StopDecodingError(error);
        }
        return {
          type: dataType,
          kind: "error" as const,
          error
        };
      }
      //now, truncate to appropriate length (keeping the bytes on the right)
      bytes = bytes.slice(-dataType.bits / 8);
<<<<<<< HEAD
      let asBN = CodecUtils.Conversion.toSignedBN(bytes);
      let rawAsBN = CodecUtils.Conversion.toSignedBN(rawBytes);
      let asBig = CodecUtils.Conversion.shiftBigDown(
        CodecUtils.Conversion.toBig(asBN),
        dataType.places
      );
      let rawAsBig = CodecUtils.Conversion.shiftBigDown(
        CodecUtils.Conversion.toBig(rawAsBN),
=======
      let asBN = Conversion.toSignedBN(bytes);
      let rawAsBN = Conversion.toSignedBN(rawBytes);
      let asBig = Conversion.shiftBigDown(
        Conversion.toBig(asBN),
        dataType.places
      );
      let rawAsBig = Conversion.shiftBigDown(
        Conversion.toBig(rawAsBN),
>>>>>>> c433e1bd
        dataType.places
      );
      return {
        type: dataType,
        kind: "value" as const,
        value: {
          asBig,
          rawAsBig
        }
      };
    }
    case "ufixed": {
      //first, check padding (if needed)
      if (!permissivePadding && !checkPaddingLeft(bytes, dataType.bits / 8)) {
        let error = {
          kind: "UfixedPaddingError" as const,
          raw: Conversion.toHexString(bytes)
        };
        if (strict) {
          throw new StopDecodingError(error);
        }
        return {
          type: dataType,
          kind: "error" as const,
          error
        };
      }
      //now, truncate to appropriate length (keeping the bytes on the right)
      bytes = bytes.slice(-dataType.bits / 8);
<<<<<<< HEAD
      let asBN = CodecUtils.Conversion.toBN(bytes);
      let rawAsBN = CodecUtils.Conversion.toBN(rawBytes);
      let asBig = CodecUtils.Conversion.shiftBigDown(
        CodecUtils.Conversion.toBig(asBN),
        dataType.places
      );
      let rawAsBig = CodecUtils.Conversion.shiftBigDown(
        CodecUtils.Conversion.toBig(rawAsBN),
=======
      let asBN = Conversion.toBN(bytes);
      let rawAsBN = Conversion.toBN(rawBytes);
      let asBig = Conversion.shiftBigDown(
        Conversion.toBig(asBN),
        dataType.places
      );
      let rawAsBig = Conversion.shiftBigDown(
        Conversion.toBig(rawAsBN),
>>>>>>> c433e1bd
        dataType.places
      );
      return {
        type: dataType,
        kind: "value" as const,
        value: {
          asBig,
          rawAsBig
        }
      };
    }
  }
}

export function decodeString(bytes: Uint8Array): Format.Values.StringValueInfo {
  //the following line takes our UTF-8 string... and interprets each byte
  //as a UTF-16 bytepair.  Yikes!  Fortunately, we have a library to repair that.
  let badlyEncodedString = String.fromCharCode.apply(undefined, bytes);
  try {
    //this will throw an error if we have malformed UTF-8
    let correctlyEncodedString = utf8.decode(badlyEncodedString);
    //NOTE: we don't use node's builtin Buffer class to do the UTF-8 decoding
    //here, because that handles malformed UTF-8 by means of replacement characters
    //(U+FFFD).  That loses information.  So we use the utf8 package instead,
    //and... well, see the catch block below.
    return {
      kind: "valid" as const,
      asString: correctlyEncodedString
    };
  } catch (_) {
    //we're going to ignore the precise error and just assume it's because
    //the string was malformed (what else could it be?)
    let hexString = Conversion.toHexString(bytes);
    return {
      kind: "malformed" as const,
      asHex: hexString
    };
  }
}

//NOTE that this function returns a ContractValueInfo, not a ContractResult
export function* decodeContract(
  addressBytes: Uint8Array,
<<<<<<< HEAD
  info: EvmInfo
): Generator<DecoderRequest, Values.ContractValueInfo, Uint8Array> {
=======
  info: Evm.EvmInfo
): Generator<DecoderRequest, Format.Values.ContractValueInfo, Uint8Array> {
>>>>>>> c433e1bd
  return (yield* decodeContractAndContext(addressBytes, info)).contractInfo;
}

function* decodeContractAndContext(
  addressBytes: Uint8Array,
<<<<<<< HEAD
  info: EvmInfo
): Generator<DecoderRequest, ContractInfoAndContext, Uint8Array> {
  let address = CodecUtils.Conversion.toAddress(addressBytes);
  let rawAddress = CodecUtils.Conversion.toHexString(addressBytes);
=======
  info: Evm.EvmInfo
): Generator<DecoderRequest, ContractInfoAndContext, Uint8Array> {
  let address = Evm.Utils.toAddress(addressBytes);
  let rawAddress = Conversion.toHexString(addressBytes);
>>>>>>> c433e1bd
  let codeBytes: Uint8Array = yield {
    type: "code" as const,
    address
  };
<<<<<<< HEAD
  let code = CodecUtils.Conversion.toHexString(codeBytes);
  let context = CodecUtils.ContextUtils.findDecoderContext(info.contexts, code);
=======
  let code = Conversion.toHexString(codeBytes);
  let context = Contexts.Utils.findDecoderContext(info.contexts, code);
>>>>>>> c433e1bd
  if (context !== null) {
    return {
      context,
      contractInfo: {
        kind: "known" as const,
        address,
        rawAddress,
        class: Contexts.Utils.contextToType(context)
      }
    };
  } else {
    return {
      context,
      contractInfo: {
        kind: "unknown" as const,
        address,
        rawAddress
      }
    };
  }
}

//note: address can have extra zeroes on the left like elsewhere, but selector should be exactly 4 bytes
//NOTE this again returns a FunctionExternalValueInfo, not a FunctionExternalResult
export function* decodeExternalFunction(
  addressBytes: Uint8Array,
  selectorBytes: Uint8Array,
<<<<<<< HEAD
  info: EvmInfo
): Generator<DecoderRequest, Values.FunctionExternalValueInfo, Uint8Array> {
=======
  info: Evm.EvmInfo
): Generator<
  DecoderRequest,
  Format.Values.FunctionExternalValueInfo,
  Uint8Array
> {
>>>>>>> c433e1bd
  let { contractInfo: contract, context } = yield* decodeContractAndContext(
    addressBytes,
    info
  );
<<<<<<< HEAD
  let selector = CodecUtils.Conversion.toHexString(selectorBytes);
=======
  let selector = Conversion.toHexString(selectorBytes);
>>>>>>> c433e1bd
  if (contract.kind === "unknown") {
    return {
      kind: "unknown" as const,
      contract,
      selector
    };
  }
  let abiEntry = context.abi !== undefined ? context.abi[selector] : undefined;
  if (abiEntry === undefined) {
    return {
      kind: "invalid" as const,
      contract,
      selector
    };
  }
  return {
    kind: "known" as const,
    contract,
    selector,
    abi: abiEntry
  };
}

//this one works a bit differently -- in order to handle errors, it *does* return a FunctionInternalResult
//also note, I haven't put the same sort of error-handling in this one since it's only intended to run with full info (for now, anyway)
export function decodeInternalFunction(
<<<<<<< HEAD
  dataType: Types.FunctionInternalType,
  deployedPcBytes: Uint8Array,
  constructorPcBytes: Uint8Array,
  info: EvmInfo
): Values.FunctionInternalResult {
  let deployedPc: number = CodecUtils.Conversion.toBN(
    deployedPcBytes
  ).toNumber();
  let constructorPc: number = CodecUtils.Conversion.toBN(
    constructorPcBytes
  ).toNumber();
  let context: Types.ContractType = CodecUtils.ContextUtils.contextToType(
=======
  dataType: Format.Types.FunctionInternalType,
  deployedPcBytes: Uint8Array,
  constructorPcBytes: Uint8Array,
  info: Evm.EvmInfo
): Format.Values.FunctionInternalResult {
  let deployedPc: number = Conversion.toBN(deployedPcBytes).toNumber();
  let constructorPc: number = Conversion.toBN(constructorPcBytes).toNumber();
  let context: Format.Types.ContractType = Contexts.Utils.contextToType(
>>>>>>> c433e1bd
    info.currentContext
  );
  //before anything else: do we even have an internal functions table?
  //if not, we'll just return the info we have without really attemting to decode
  if (!info.internalFunctionsTable) {
    return {
      type: dataType,
      kind: "value" as const,
      value: {
        kind: "unknown" as const,
        context,
        deployedProgramCounter: deployedPc,
        constructorProgramCounter: constructorPc
      }
    };
  }
  //also before we continue: is the PC zero? if so let's just return that
  if (deployedPc === 0 && constructorPc === 0) {
    return {
      type: dataType,
      kind: "value" as const,
      value: {
        kind: "exception" as const,
        context,
        deployedProgramCounter: deployedPc,
        constructorProgramCounter: constructorPc
      }
    };
  }
  //another check: is only the deployed PC zero?
  if (deployedPc === 0 && constructorPc !== 0) {
    return {
      type: dataType,
      kind: "error" as const,
      error: {
        kind: "MalformedInternalFunctionError" as const,
        context,
        deployedProgramCounter: 0,
        constructorProgramCounter: constructorPc
      }
    };
  }
  //one last pre-check: is this a deployed-format pointer in a constructor?
  if (info.currentContext.isConstructor && constructorPc === 0) {
    return {
      type: dataType,
      kind: "error" as const,
      error: {
        kind: "DeployedFunctionInConstructorError" as const,
        context,
        deployedProgramCounter: deployedPc,
        constructorProgramCounter: 0
      }
    };
  }
  //otherwise, we get our function
  let pc = info.currentContext.isConstructor ? constructorPc : deployedPc;
  let functionEntry = info.internalFunctionsTable[pc];
  if (!functionEntry) {
    //if it's not zero and there's no entry... error!
    return {
      type: dataType,
      kind: "error" as const,
      error: {
        kind: "NoSuchInternalFunctionError" as const,
        context,
        deployedProgramCounter: deployedPc,
        constructorProgramCounter: constructorPc
      }
    };
  }
  if (functionEntry.isDesignatedInvalid) {
    return {
      type: dataType,
      kind: "value" as const,
      value: {
        kind: "exception" as const,
        context,
        deployedProgramCounter: deployedPc,
        constructorProgramCounter: constructorPc
      }
    };
  }
  let name = functionEntry.name;
  let mutability = functionEntry.mutability;
  let definedIn: Format.Types.ContractType = {
    typeClass: "contract" as const,
    kind: "native" as const,
    id: functionEntry.contractId.toString(),
    typeName: functionEntry.contractName,
    contractKind: functionEntry.contractKind,
    payable: functionEntry.contractPayable
  };
  return {
    type: dataType,
    kind: "value" as const,
    value: {
      kind: "function" as const,
      context,
      deployedProgramCounter: deployedPc,
      constructorProgramCounter: constructorPc,
      name,
      definedIn,
      mutability
    }
  };
}

function checkPaddingRight(bytes: Uint8Array, length: number): boolean {
  let padding = bytes.slice(length); //cut off the first length bytes
  return padding.every(paddingByte => paddingByte === 0);
}

//exporting this one for use in stack.ts
export function checkPaddingLeft(bytes: Uint8Array, length: number): boolean {
  let padding = bytes.slice(0, -length); //cut off the last length bytes
  return padding.every(paddingByte => paddingByte === 0);
}

function checkPaddingSigned(bytes: Uint8Array, length: number): boolean {
  let padding = bytes.slice(0, -length); //padding is all but the last length bytes
  let value = bytes.slice(-length); //meanwhile the actual value is those last length bytes
  let signByte = value[0] & 0x80 ? 0xff : 0x00;
  return padding.every(paddingByte => paddingByte === signByte);
}

//the following types are intended for internal use only
/**
 * @hidden
 */
export interface ContractInfoAndContext {
  contractInfo: Format.Values.ContractValueInfo;
  context?: Contexts.DecoderContext;
}<|MERGE_RESOLUTION|>--- conflicted
+++ resolved
@@ -12,19 +12,11 @@
 import { DecodingError, StopDecodingError } from "@truffle/codec/decode/errors";
 
 export default function* decodeValue(
-<<<<<<< HEAD
-  dataType: Types.Type,
-  pointer: DataPointer,
-  info: EvmInfo,
-  options: DecoderOptions = {}
-): Generator<DecoderRequest, Values.Result, Uint8Array> {
-=======
   dataType: Format.Types.Type,
   pointer: Pointer.DataPointer,
   info: Evm.EvmInfo,
   options: DecoderOptions = {}
 ): Generator<DecoderRequest, Format.Values.Result, Uint8Array> {
->>>>>>> c433e1bd
   const { state } = info;
   const { permissivePadding, strictAbiMode: strict } = options; //if these are undefined they'll still be falsy so OK
 
@@ -38,11 +30,7 @@
     if (strict) {
       throw new StopDecodingError((<DecodingError>error).error);
     }
-<<<<<<< HEAD
-    return <Errors.ErrorResult>{
-=======
     return <Format.Errors.ErrorResult>{
->>>>>>> c433e1bd
       //no idea why TS is failing here
       type: dataType,
       kind: "error" as const,
@@ -56,11 +44,7 @@
 
   switch (dataType.typeClass) {
     case "bool": {
-<<<<<<< HEAD
-      const numeric = CodecUtils.Conversion.toBN(bytes);
-=======
       const numeric = Conversion.toBN(bytes);
->>>>>>> c433e1bd
       if (numeric.eqn(0)) {
         return {
           type: dataType,
@@ -145,11 +129,7 @@
     case "address":
       if (
         !permissivePadding &&
-<<<<<<< HEAD
-        !checkPaddingLeft(bytes, CodecUtils.EVM.ADDRESS_SIZE)
-=======
         !checkPaddingLeft(bytes, Evm.Utils.ADDRESS_SIZE)
->>>>>>> c433e1bd
       ) {
         let error = {
           kind: "AddressPaddingError" as const,
@@ -176,11 +156,7 @@
     case "contract":
       if (
         !permissivePadding &&
-<<<<<<< HEAD
-        !checkPaddingLeft(bytes, CodecUtils.EVM.ADDRESS_SIZE)
-=======
         !checkPaddingLeft(bytes, Evm.Utils.ADDRESS_SIZE)
->>>>>>> c433e1bd
       ) {
         let error = {
           kind: "ContractPaddingError" as const,
@@ -195,13 +171,8 @@
           error
         };
       }
-<<<<<<< HEAD
-      const fullType = <Types.ContractType>(
-        TypeUtils.fullType(dataType, info.userDefinedTypes)
-=======
       const fullType = <Format.Types.ContractType>(
         Format.Types.fullType(dataType, info.userDefinedTypes)
->>>>>>> c433e1bd
       );
       const contractValueInfo = yield* decodeContract(bytes, info);
       return {
@@ -247,11 +218,7 @@
             type: dataType,
             kind: "value" as const,
             value: {
-<<<<<<< HEAD
-              asHex: CodecUtils.Conversion.toHexString(bytes)
-=======
               asHex: Conversion.toHexString(bytes)
->>>>>>> c433e1bd
             }
           };
       }
@@ -270,11 +237,7 @@
           if (
             !checkPaddingRight(
               bytes,
-<<<<<<< HEAD
-              CodecUtils.EVM.ADDRESS_SIZE + CodecUtils.EVM.SELECTOR_SIZE
-=======
               Evm.Utils.ADDRESS_SIZE + Evm.Utils.SELECTOR_SIZE
->>>>>>> c433e1bd
             )
           ) {
             let error = {
@@ -290,17 +253,10 @@
               error
             };
           }
-<<<<<<< HEAD
-          const address = bytes.slice(0, CodecUtils.EVM.ADDRESS_SIZE);
-          const selector = bytes.slice(
-            CodecUtils.EVM.ADDRESS_SIZE,
-            CodecUtils.EVM.ADDRESS_SIZE + CodecUtils.EVM.SELECTOR_SIZE
-=======
           const address = bytes.slice(0, Evm.Utils.ADDRESS_SIZE);
           const selector = bytes.slice(
             Evm.Utils.ADDRESS_SIZE,
             Evm.Utils.ADDRESS_SIZE + Evm.Utils.SELECTOR_SIZE
->>>>>>> c433e1bd
           );
           return {
             type: dataType,
@@ -315,11 +271,7 @@
               kind: "InternalFunctionInABIError" as const
             });
           }
-<<<<<<< HEAD
-          if (!checkPaddingLeft(bytes, 2 * CodecUtils.EVM.PC_SIZE)) {
-=======
           if (!checkPaddingLeft(bytes, 2 * Evm.Utils.PC_SIZE)) {
->>>>>>> c433e1bd
             return {
               type: dataType,
               kind: "error" as const,
@@ -329,17 +281,10 @@
               }
             };
           }
-<<<<<<< HEAD
-          const deployedPc = bytes.slice(-CodecUtils.EVM.PC_SIZE);
-          const constructorPc = bytes.slice(
-            -CodecUtils.EVM.PC_SIZE * 2,
-            -CodecUtils.EVM.PC_SIZE
-=======
           const deployedPc = bytes.slice(-Evm.Utils.PC_SIZE);
           const constructorPc = bytes.slice(
             -Evm.Utils.PC_SIZE * 2,
             -Evm.Utils.PC_SIZE
->>>>>>> c433e1bd
           );
           return decodeInternalFunction(
             dataType,
@@ -351,15 +296,9 @@
       break; //to satisfy TypeScript
 
     case "enum": {
-<<<<<<< HEAD
-      const numeric = CodecUtils.Conversion.toBN(bytes);
-      const fullType = <Types.EnumType>(
-        TypeUtils.fullType(dataType, info.userDefinedTypes)
-=======
       const numeric = Conversion.toBN(bytes);
       const fullType = <Format.Types.EnumType>(
         Format.Types.fullType(dataType, info.userDefinedTypes)
->>>>>>> c433e1bd
       );
       if (!fullType.options) {
         let error = {
@@ -437,16 +376,6 @@
       }
       //now, truncate to appropriate length (keeping the bytes on the right)
       bytes = bytes.slice(-dataType.bits / 8);
-<<<<<<< HEAD
-      let asBN = CodecUtils.Conversion.toSignedBN(bytes);
-      let rawAsBN = CodecUtils.Conversion.toSignedBN(rawBytes);
-      let asBig = CodecUtils.Conversion.shiftBigDown(
-        CodecUtils.Conversion.toBig(asBN),
-        dataType.places
-      );
-      let rawAsBig = CodecUtils.Conversion.shiftBigDown(
-        CodecUtils.Conversion.toBig(rawAsBN),
-=======
       let asBN = Conversion.toSignedBN(bytes);
       let rawAsBN = Conversion.toSignedBN(rawBytes);
       let asBig = Conversion.shiftBigDown(
@@ -455,7 +384,6 @@
       );
       let rawAsBig = Conversion.shiftBigDown(
         Conversion.toBig(rawAsBN),
->>>>>>> c433e1bd
         dataType.places
       );
       return {
@@ -485,16 +413,6 @@
       }
       //now, truncate to appropriate length (keeping the bytes on the right)
       bytes = bytes.slice(-dataType.bits / 8);
-<<<<<<< HEAD
-      let asBN = CodecUtils.Conversion.toBN(bytes);
-      let rawAsBN = CodecUtils.Conversion.toBN(rawBytes);
-      let asBig = CodecUtils.Conversion.shiftBigDown(
-        CodecUtils.Conversion.toBig(asBN),
-        dataType.places
-      );
-      let rawAsBig = CodecUtils.Conversion.shiftBigDown(
-        CodecUtils.Conversion.toBig(rawAsBN),
-=======
       let asBN = Conversion.toBN(bytes);
       let rawAsBN = Conversion.toBN(rawBytes);
       let asBig = Conversion.shiftBigDown(
@@ -503,7 +421,6 @@
       );
       let rawAsBig = Conversion.shiftBigDown(
         Conversion.toBig(rawAsBN),
->>>>>>> c433e1bd
         dataType.places
       );
       return {
@@ -547,40 +464,23 @@
 //NOTE that this function returns a ContractValueInfo, not a ContractResult
 export function* decodeContract(
   addressBytes: Uint8Array,
-<<<<<<< HEAD
-  info: EvmInfo
-): Generator<DecoderRequest, Values.ContractValueInfo, Uint8Array> {
-=======
   info: Evm.EvmInfo
 ): Generator<DecoderRequest, Format.Values.ContractValueInfo, Uint8Array> {
->>>>>>> c433e1bd
   return (yield* decodeContractAndContext(addressBytes, info)).contractInfo;
 }
 
 function* decodeContractAndContext(
   addressBytes: Uint8Array,
-<<<<<<< HEAD
-  info: EvmInfo
-): Generator<DecoderRequest, ContractInfoAndContext, Uint8Array> {
-  let address = CodecUtils.Conversion.toAddress(addressBytes);
-  let rawAddress = CodecUtils.Conversion.toHexString(addressBytes);
-=======
   info: Evm.EvmInfo
 ): Generator<DecoderRequest, ContractInfoAndContext, Uint8Array> {
   let address = Evm.Utils.toAddress(addressBytes);
   let rawAddress = Conversion.toHexString(addressBytes);
->>>>>>> c433e1bd
   let codeBytes: Uint8Array = yield {
     type: "code" as const,
     address
   };
-<<<<<<< HEAD
-  let code = CodecUtils.Conversion.toHexString(codeBytes);
-  let context = CodecUtils.ContextUtils.findDecoderContext(info.contexts, code);
-=======
   let code = Conversion.toHexString(codeBytes);
   let context = Contexts.Utils.findDecoderContext(info.contexts, code);
->>>>>>> c433e1bd
   if (context !== null) {
     return {
       context,
@@ -608,26 +508,17 @@
 export function* decodeExternalFunction(
   addressBytes: Uint8Array,
   selectorBytes: Uint8Array,
-<<<<<<< HEAD
-  info: EvmInfo
-): Generator<DecoderRequest, Values.FunctionExternalValueInfo, Uint8Array> {
-=======
   info: Evm.EvmInfo
 ): Generator<
   DecoderRequest,
   Format.Values.FunctionExternalValueInfo,
   Uint8Array
 > {
->>>>>>> c433e1bd
   let { contractInfo: contract, context } = yield* decodeContractAndContext(
     addressBytes,
     info
   );
-<<<<<<< HEAD
-  let selector = CodecUtils.Conversion.toHexString(selectorBytes);
-=======
   let selector = Conversion.toHexString(selectorBytes);
->>>>>>> c433e1bd
   if (contract.kind === "unknown") {
     return {
       kind: "unknown" as const,
@@ -654,20 +545,6 @@
 //this one works a bit differently -- in order to handle errors, it *does* return a FunctionInternalResult
 //also note, I haven't put the same sort of error-handling in this one since it's only intended to run with full info (for now, anyway)
 export function decodeInternalFunction(
-<<<<<<< HEAD
-  dataType: Types.FunctionInternalType,
-  deployedPcBytes: Uint8Array,
-  constructorPcBytes: Uint8Array,
-  info: EvmInfo
-): Values.FunctionInternalResult {
-  let deployedPc: number = CodecUtils.Conversion.toBN(
-    deployedPcBytes
-  ).toNumber();
-  let constructorPc: number = CodecUtils.Conversion.toBN(
-    constructorPcBytes
-  ).toNumber();
-  let context: Types.ContractType = CodecUtils.ContextUtils.contextToType(
-=======
   dataType: Format.Types.FunctionInternalType,
   deployedPcBytes: Uint8Array,
   constructorPcBytes: Uint8Array,
@@ -676,7 +553,6 @@
   let deployedPc: number = Conversion.toBN(deployedPcBytes).toNumber();
   let constructorPc: number = Conversion.toBN(constructorPcBytes).toNumber();
   let context: Format.Types.ContractType = Contexts.Utils.contextToType(
->>>>>>> c433e1bd
     info.currentContext
   );
   //before anything else: do we even have an internal functions table?
