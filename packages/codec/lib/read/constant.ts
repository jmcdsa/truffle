--- conflicted
+++ resolved
@@ -5,20 +5,6 @@
 import * as Evm from "@truffle/codec/evm";
 import * as Ast from "@truffle/codec/ast";
 import BN from "bn.js";
-<<<<<<< HEAD
-import { DecodingError } from "../decode/errors";
-
-export function readDefinition(definition: AstDefinition): Uint8Array {
-  debug("definition %o", definition);
-
-  switch (CodecUtils.Definition.typeClass(definition)) {
-    case "rational":
-      let numericalValue: BN = CodecUtils.Definition.rationalValue(definition);
-      return CodecUtils.Conversion.toBytes(
-        numericalValue,
-        CodecUtils.EVM.WORD_SIZE
-      );
-=======
 import { DecodingError } from "@truffle/codec/decode/errors";
 
 export function readDefinition(definition: Ast.AstNode): Uint8Array {
@@ -28,7 +14,6 @@
     case "rational":
       let numericalValue: BN = Ast.Utils.rationalValue(definition);
       return Conversion.toBytes(numericalValue, Evm.Utils.WORD_SIZE);
->>>>>>> 42a46c00
     //you may be wondering, why do we not just use definition.value here,
     //like we do below? answer: because if this isn't a literal, that may not
     //exist
