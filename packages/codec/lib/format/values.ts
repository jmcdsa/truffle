import debugModule from "debug";
const debug = debugModule("codec:format:values");

//objects for Solidity values

//Note: This is NOT intended to represent every possible value that exists
//in Solidity!  Only possible values the decoder might need to output.

//NOTE: not all of these optional fields are actually implemented. Some are
//just intended for the future.  More optional fields may be added in the
//future.

import * as Types from "./types";
import * as Errors from "./errors";
import {
  ElementaryValue,
  UintValue,
  IntValue,
  BoolValue,
  BytesStaticValue,
  BytesDynamicValue,
  AddressValue,
  StringValue,
  FixedValue,
  UfixedValue,
  EnumValue,
  ContractValue,
  ContractValueInfo,
  ContractValueInfoKnown,
  ContractValueInfoUnknown
} from "./elementary";
import * as Config from "./config";
import * as Common from "@truffle/codec/common";
import * as AbiData from "@truffle/codec/abi-data/types";

export * from "./elementary";

/*
 * SECTION 1: Generic types for values in neneral (including errors).
 */

/**
 * This is the overall Result type.  It may encode an actual value or an error.
 *
 * @Category General categories
 */
export type Result<
  C extends Config.FormatConfig = Config.DefaultFormatConfig
> =
  | ElementaryResult<C>
  | ArrayResult<C>
  | MappingResult<C>
  | StructResult<C>
  | TupleResult<C>
  | MagicResult<C>
  | TypeResult<C>
  | FunctionExternalResult<C>
  | FunctionInternalResult<C>;
/**
 * An actual value, not an error (although if a container type it may contain errors!)
 *
 * @Category General categories
 */
export type Value<C extends Config.FormatConfig = Config.DefaultFormatConfig> =
  | ElementaryValue<C>
  | ArrayValue<C>
  | MappingValue<C>
  | StructValue<C>
  | TupleValue<C>
  | MagicValue<C>
  | TypeValue<C>
  | FunctionExternalValue<C>
  | FunctionInternalValue<C>;

/*
 * SECTION 2: Built-in elementary types
 */

//NOTE: for technical reasons, the actual Value type definitions have been moved
//to elementary.ts, sorry!  see there for elementary Values; this part just re-exports
//those (and defines the Result types)

/**
 * An elementary value or error
 *
 * @Category General categories
 */
export type ElementaryResult<
  C extends Config.FormatConfig = Config.DefaultFormatConfig
> =
  | UintResult<C>
  | IntResult<C>
  | BoolResult<C>
  | BytesResult<C>
  | AddressResult<C>
  | StringResult<C>
  | FixedResult<C>
  | UfixedResult<C>
  | EnumResult<C>
  | ContractResult<C>;

/**
 * A bytestring value or error (static or dynamic)
 *
 * @Category Elementary types
 */
export type BytesResult<
  C extends Config.FormatConfig = Config.DefaultFormatConfig
> = BytesStaticResult<C> | BytesDynamicResult<C>;

/**
 * An unsigned integer value or error
 *
 * @Category Elementary types
 */
export type UintResult<
  C extends Config.FormatConfig = Config.DefaultFormatConfig
> = UintValue<C> | Errors.UintErrorResult<C>;

/**
 * A signed integer value or error
 *
 * @Category Elementary types
 */
export type IntResult<
  C extends Config.FormatConfig = Config.DefaultFormatConfig
> = IntValue<C> | Errors.IntErrorResult<C>;

/**
 * A boolean value or error
 *
 * @Category Elementary types
 */
export type BoolResult<
  C extends Config.FormatConfig = Config.DefaultFormatConfig
> = BoolValue<C> | Errors.BoolErrorResult<C>;

/**
 * A bytestring value or error (static-length)
 *
 * @Category Elementary types
 */
export type BytesStaticResult<
  C extends Config.FormatConfig = Config.DefaultFormatConfig
> = BytesStaticValue<C> | Errors.BytesStaticErrorResult<C>;

/**
 * A bytestring value or error (dynamic-length)
 *
 * @Category Elementary types
 */
export type BytesDynamicResult<
  C extends Config.FormatConfig = Config.DefaultFormatConfig
> = BytesDynamicValue<C> | Errors.BytesDynamicErrorResult<C>;

/**
 * An address value or error
 *
 * @Category Elementary types
 */
export type AddressResult<
  C extends Config.FormatConfig = Config.DefaultFormatConfig
> = AddressValue<C> | Errors.AddressErrorResult<C>;

/**
 * A string value or error
 *
 * @Category Elementary types
 */
export type StringResult<
  C extends Config.FormatConfig = Config.DefaultFormatConfig
> = StringValue<C> | Errors.StringErrorResult<C>;

/**
 * A signed fixed-point value or error
 *
 * @Category Elementary types
 */
export type FixedResult<
  C extends Config.FormatConfig = Config.DefaultFormatConfig
> = FixedValue<C> | Errors.FixedErrorResult<C>;

/**
 * An unsigned fixed-point value or error
 *
 * @Category Elementary types
 */
export type UfixedResult<
  C extends Config.FormatConfig = Config.DefaultFormatConfig
> = UfixedValue<C> | Errors.UfixedErrorResult<C>;

/*
 * SECTION 3: User-defined elementary types
 */

/**
 * An enum value or error
 *
 * @Category User-defined elementary types
 */
export type EnumResult<
  C extends Config.FormatConfig = Config.DefaultFormatConfig
> = EnumValue<C> | Errors.EnumErrorResult<C>;

/**
 * A contract value or error
 *
 * @Category User-defined elementary types
 */
export type ContractResult<
  C extends Config.FormatConfig = Config.DefaultFormatConfig
> = ContractValue<C> | Errors.ContractErrorResult<C>;

/*
 * SECTION 4: Container types (including magic)
 */

/**
 * An array value or error
 *
 * @Category Container types
 */
export type ArrayResult<
  C extends Config.FormatConfig = Config.DefaultFormatConfig
> = ArrayValue<C> | Errors.ArrayErrorResult<C>;

/**
 * An array value (may contain errors!)
 *
 * @Category Container types
 */
export interface ArrayValue<
  C extends Config.FormatConfig = Config.DefaultFormatConfig
> {
  type: Types.ArrayType<C>;
  kind: "value";
  /**
   * will be used in the future for circular vales
   */
  reference?: number;
  value: Result<C>[];
}

/**
 * A mapping value or error
 *
 * @Category Container types
 */
export type MappingResult<
  C extends Config.FormatConfig = Config.DefaultFormatConfig
> = MappingValue<C> | Errors.MappingErrorResult<C>;

/**
 * A mapping value (may contain errors!)
 *
 * @Category Container types
 */
export interface MappingValue<
  C extends Config.FormatConfig = Config.DefaultFormatConfig
> {
  type: Types.MappingType<C>;
  kind: "value";
  //note that since mappings live in storage, a circular
  //mapping is impossible
  /**
   * order is irrelevant; also note keys must be values, not errors
   */
  value: KeyValuePair<C>[];
}

export interface KeyValuePair<
  C extends Config.FormatConfig = Config.DefaultFormatConfig
> {
  key: ElementaryValue<C>; //note must be a value, not an error!
  value: Result<C>;
}

/**
 * A struct value or error
 *
 * @Category Container types
 */
export type StructResult<
  C extends Config.FormatConfig = Config.DefaultFormatConfig
> = StructValue<C> | Errors.StructErrorResult<C>;

/**
 * A struct value (may contain errors!)
 *
 * @Category Container types
 */
export interface StructValue<
  C extends Config.FormatConfig = Config.DefaultFormatConfig
> {
  type: Types.StructType<C>;
  kind: "value";
  /**
   * will be used in the future for circular vales
   */
  reference?: number;
  /**
   * these must be stored in order!
   * moreover, any mappings *must* be included, even
   * if this is a memory struct (such mappings will be empty)
   */
  value: NameValuePair<C>[];
}

export interface NameValuePair<
  C extends Config.FormatConfig = Config.DefaultFormatConfig
> {
  name: string;
  value: Result<C>;
}

/**
 * A tuple value or error
 *
 * @Category Container types
 */
export type TupleResult<
  C extends Config.FormatConfig = Config.DefaultFormatConfig
> = TupleValue<C> | Errors.TupleErrorResult<C>;

/**
 * A tuple value (may contain errors!)
 *
 * @Category Container types
 */
export interface TupleValue<
  C extends Config.FormatConfig = Config.DefaultFormatConfig
> {
  type: Types.TupleType<C>;
  kind: "value";
  value: OptionallyNamedValue<C>[];
}

export interface OptionallyNamedValue<
  C extends Config.FormatConfig = Config.DefaultFormatConfig
> {
  name?: string;
  value: Result<C>;
}

/**
 * A magic variable's value (or error)
 *
 * @Category Special container types (debugger-only)
 */
export type MagicResult<
  C extends Config.FormatConfig = Config.DefaultFormatConfig
> = MagicValue<C> | Errors.MagicErrorResult<C>;

/**
 * A magic variable's value (may contain errors?)
 *
 * @Category Special container types (debugger-only)
 */
export interface MagicValue<
  C extends Config.FormatConfig = Config.DefaultFormatConfig
> {
  type: Types.MagicType<C>;
  kind: "value";
  //a magic variable can't be circular, duh!
  value: {
    [field: string]: Result<C>;
  };
}

/**
 * A type's value (or error); currently only allows contract types and
 * enum types
 *
 * @Category Special container types (debugger-only)
 */
export type TypeResult<
  C extends Config.FormatConfig = Config.DefaultFormatConfig
> = TypeValue<C> | Errors.TypeErrorResult<C>;

/**
 * A type's value -- for now, we consider the value of a contract type to
 * consist of the values of its non-inherited state variables in the current
 * context, and the value of an enum type to be an array of its possible options
 * (as Values).  May contain errors.
 *
 * @Category Special container types (debugger-only)
 */
<<<<<<< HEAD
export interface TypeValue<
  C extends Config.FormatConfig = Config.DefaultFormatConfig
> {
  type: Types.TypeType<C>;
=======
export type TypeValue = TypeValueContract | TypeValueEnum;

/**
 * A contract type's value (see [[TypeValue]])
 *
 * @Category Special container types (debugger-only)
 */
export interface TypeValueContract {
  type: Types.TypeTypeContract;
>>>>>>> a4ab24fe
  kind: "value";
  /**
   * these must be stored in order!
   */
  value: NameValuePair<C>[];
}

/**
 * An enum type's value (see [[TypeValue]])
 *
 * @Category Special container types (debugger-only)
 */
export interface TypeValueEnum {
  type: Types.TypeTypeEnum;
  kind: "value";
  /**
   * these must be stored in order!
   */
  value: EnumValue[];
}

/*
 * SECTION 5: External functions
 */

/**
 * An external function pointer value or error
 *
 * @Category Function types
 */
export type FunctionExternalResult<
  C extends Config.FormatConfig = Config.DefaultFormatConfig
> = FunctionExternalValue<C> | Errors.FunctionExternalErrorResult<C>;

/**
 * An external function pointer value; see [[FunctionExternalValueInfo]] for more detail
 *
 * @Category Function types
 */
export interface FunctionExternalValue<
  C extends Config.FormatConfig = Config.DefaultFormatConfig
> {
  type: Types.FunctionExternalType<C>;
  kind: "value";
  value: FunctionExternalValueInfo<C>;
}

/**
 * External function values come in 3 types:
 * 1. known function of known class
 * 2. known class, but can't locate function
 * 3. can't determine class
 *
 * @Category Function types
 */
export type FunctionExternalValueInfo<
  C extends Config.FormatConfig = Config.DefaultFormatConfig
> =
  | FunctionExternalValueInfoKnown<C> //known function of known class
  | FunctionExternalValueInfoInvalid<C> //known class, but can't locate function
  | FunctionExternalValueInfoUnknown; //can't determine class

/**
 * This type of FunctionExternalValueInfo is used for a known function of a known class.
 *
 * @Category Function types
 */
export interface FunctionExternalValueInfoKnown<
  C extends Config.FormatConfig = Config.DefaultFormatConfig
> {
  kind: "known";
  contract: ContractValueInfoKnown<C>;
  /**
   * formatted as a hex string
   */
  selector: string;
  abi: AbiData.FunctionAbiEntry;
  //may have more optional fields added later, I'll leave these out for now
}

/**
 * This type of FunctionExternalValueInfo is used when we can identify the class but can't locate the function.
 *
 * @Category Function types
 */
export interface FunctionExternalValueInfoInvalid<
  C extends Config.FormatConfig = Config.DefaultFormatConfig
> {
  kind: "invalid";
  contract: ContractValueInfoKnown<C>;
  /**
   * formatted as a hex string
   */
  selector: string;
}

/**
 * This type of FunctionExternalValueInfo is used when we can't even locate the class.
 *
 * @Category Function types
 */
export interface FunctionExternalValueInfoUnknown {
  kind: "unknown";
  contract: ContractValueInfoUnknown;
  /**
   * formatted as a hex string
   */
  selector: string;
}

/*
 * SECTION 6: Internal functions
 */

/**
 * An internal function pointer value or error
 *
 * @Category Function types
 */
export type FunctionInternalResult<
  C extends Config.FormatConfig = Config.DefaultFormatConfig
> = FunctionInternalValue<C> | Errors.FunctionInternalErrorResult<C>;

/**
 * An internal function pointer value; see [[FunctionInternalValueInfo]] for more detail
 *
 * @Category Function types
 */
export interface FunctionInternalValue<
  C extends Config.FormatConfig = Config.DefaultFormatConfig
> {
  type: Types.FunctionInternalType<C>;
  kind: "value";
  value: FunctionInternalValueInfo<C>;
}

/**
 * Internal functions come in three types:
 * 1. An actual function,
 * 2. A default value,
 * 3. A special value to indicate that decoding internal functions isn't supported in this context.
 *
 * @Category Function types
 */
export type FunctionInternalValueInfo<
  C extends Config.FormatConfig = Config.DefaultFormatConfig
> =
  | FunctionInternalValueInfoKnown<C> //actual function
  | FunctionInternalValueInfoException<C> //default value
  | FunctionInternalValueInfoUnknown<C>; //decoding not supported in this context

/**
 * This type of FunctionInternalValueInfo is used for an actual internal function.
 *
 * @Category Function types
 */
export interface FunctionInternalValueInfoKnown<
  C extends Config.FormatConfig = Config.DefaultFormatConfig
> {
  kind: "function";
  context: Types.ContractType<C>;
  deployedProgramCounter: number;
  constructorProgramCounter: number;
  name: string;
  definedIn: Types.ContractType<C>;
  mutability?: Common.Mutability;
  //may have more optional fields added later
}

/**
 * A default value -- internal functions have two default values
 * depending on whether they live in storage or elsewhere.
 * In storage the default value is 0 for both program counters.
 * Elsewhere they're both nonzero.
 *
 * @Category Function types
 */
export interface FunctionInternalValueInfoException<
  C extends Config.FormatConfig = Config.DefaultFormatConfig
> {
  kind: "exception";
  context: Types.ContractType<C>;
  deployedProgramCounter: number;
  constructorProgramCounter: number;
}

/**
 * This type is used when decoding internal functions in contexts that don't
 * support full decoding of such functions.  The high-level decoding interface
 * can currently only sometimes perform such a full decoding.
 *
 * In contexts where such full decoding isn't supported, you'll get one of
 * these; so you'll still get the program counter values, but further
 * information will be absent.  Note you'll get this even if really it should
 * decode to an error, because if there's insufficient information to determine
 * additional function information, there's necessarily insufficient
 * information to determine if it should be an error.
 *
 * @Category Function types
 */
export interface FunctionInternalValueInfoUnknown<
  C extends Config.FormatConfig = Config.DefaultFormatConfig
> {
  kind: "unknown";
  context: Types.ContractType<C>;
  deployedProgramCounter: number;
  constructorProgramCounter: number;
}<|MERGE_RESOLUTION|>--- conflicted
+++ resolved
@@ -385,22 +385,19 @@
  *
  * @Category Special container types (debugger-only)
  */
-<<<<<<< HEAD
-export interface TypeValue<
-  C extends Config.FormatConfig = Config.DefaultFormatConfig
-> {
-  type: Types.TypeType<C>;
-=======
-export type TypeValue = TypeValueContract | TypeValueEnum;
+export type TypeValue<
+  C extends Config.FormatConfig = Config.DefaultFormatConfig
+> = TypeValueContract<C> | TypeValueEnum<C>;
 
 /**
  * A contract type's value (see [[TypeValue]])
  *
  * @Category Special container types (debugger-only)
  */
-export interface TypeValueContract {
-  type: Types.TypeTypeContract;
->>>>>>> a4ab24fe
+export interface TypeValueContract<
+  C extends Config.FormatConfig = Config.DefaultFormatConfig
+> {
+  type: Types.TypeTypeContract<C>;
   kind: "value";
   /**
    * these must be stored in order!
@@ -413,13 +410,15 @@
  *
  * @Category Special container types (debugger-only)
  */
-export interface TypeValueEnum {
-  type: Types.TypeTypeEnum;
+export interface TypeValueEnum<
+  C extends Config.FormatConfig = Config.DefaultFormatConfig
+> {
+  type: Types.TypeTypeEnum<C>;
   kind: "value";
   /**
    * these must be stored in order!
    */
-  value: EnumValue[];
+  value: EnumValue<C>[];
 }
 
 /*
