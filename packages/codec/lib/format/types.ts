--- conflicted
+++ resolved
@@ -588,19 +588,17 @@
  * types, but may expand in the future.
  * @Category Special container types (debugger-only)
  */
-<<<<<<< HEAD
-export interface TypeType<
-  C extends Config.FormatConfig = Config.DefaultFormatConfig
-> {
-=======
-export type TypeType = TypeTypeContract | TypeTypeEnum;
+export type TypeType<
+  C extends Config.FormatConfig = Config.DefaultFormatConfig
+> = TypeTypeContract<C> | TypeTypeEnum<C>;
 
 /**
  * Type of a contract type
  * @Category Special container types (debugger-only)
  */
-export interface TypeTypeContract {
->>>>>>> a4ab24fe
+export interface TypeTypeContract<
+  C extends Config.FormatConfig = Config.DefaultFormatConfig
+> {
   typeClass: "type";
   type: ContractTypeNative<C>;
   /**
@@ -614,9 +612,11 @@
  * Type of an enum type
  * @Category Special container types (debugger-only)
  */
-export interface TypeTypeEnum {
+export interface TypeTypeEnum<
+  C extends Config.FormatConfig = Config.DefaultFormatConfig
+> {
   typeClass: "type";
-  type: EnumType;
+  type: EnumType<C>;
 }
 
 /**
