--- conflicted
+++ resolved
@@ -38,13 +38,8 @@
     "@types/web3-provider-engine": "^14.0.0",
     "ganache-core": "2.10.2",
     "mocha": "8.0.1",
-<<<<<<< HEAD
-    "ts-node": "^8.4.1",
+    "ts-node": "8.10.2",
     "typescript": "3.9.6"
-=======
-    "ts-node": "8.10.2",
-    "typescript": "^3.6.3"
->>>>>>> 07674c22
   },
   "keywords": [
     "etheruem",
