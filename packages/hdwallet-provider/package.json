--- conflicted
+++ resolved
@@ -8,11 +8,7 @@
   "bugs": {
     "url": "https://github.com/trufflesuite/truffle/issues"
   },
-<<<<<<< HEAD
   "version": "1.0.22-alphaTez.0",
-=======
-  "version": "1.0.21",
->>>>>>> b6a50692
   "main": "dist/index.js",
   "types": "dist/index.d.ts",
   "scripts": {
