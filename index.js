var bip39 = require("bip39");
var hdkey = require('ethereumjs-wallet/hdkey');
var debug = require('debug')('truffle-hdwallet-provider')
var ProviderEngine = require("web3-provider-engine");
var FiltersSubprovider = require('web3-provider-engine/subproviders/filters.js');
var NonceSubProvider = require('web3-provider-engine/subproviders/nonce-tracker.js');
var HookedSubprovider = require('web3-provider-engine/subproviders/hooked-wallet.js');
var ProviderSubprovider = require("web3-provider-engine/subproviders/provider.js");
var Web3 = require("web3");
var Transaction = require('ethereumjs-tx');
<<<<<<< HEAD
var ethUtil = require('ethereumjs-util');

// This line shares nonce state across multiple provider instances. Necessary
// because within truffle the wallet is repeatedly newed if it's declared in the config within a
// function, resetting nonce from tx to tx. An instance can opt out
// of this behavior by passing `shareNonce=false` to the constructor.
// See issue #65 for more
var singletonNonceSubProvider = new NonceSubProvider();

function HDWalletProvider(
  mnemonic,
  provider,
  address_index=0,
  num_addresses=1,
  shareNonce=true,
  wallet_hdpath="m/44'/60'/0'/0/"
) {
  this.mnemonic = mnemonic;
  this.hdwallet = hdkey.fromMasterSeed(bip39.mnemonicToSeed(mnemonic));
  this.wallet_hdpath = wallet_hdpath;
  this.wallets = {};
  this.addresses = [];
=======
var Wallet = require('ethereumjs-wallet');
var EthUtil = require('ethereumjs-util');

function HDWalletProvider(mnemonic, provider_url, address_index=0, num_addresses=1) {
  if (mnemonic.indexOf(' ') === -1 || Array.isArray(mnemonic)) {
    var privateKeys = Array.isArray(mnemonic) ? mnemonic : [mnemonic];
    this.wallets = {};
    this.addresses = [];
    for (let i = address_index; i < address_index + num_addresses; i++){
      var privateKey = new Buffer(privateKeys[i], 'hex');
      if (EthUtil.isValidPrivate(privateKey)) {
        var wallet = Wallet.fromPrivateKey(privateKey);
        var address = wallet.getAddressString();
        this.addresses.push(address);
        this.wallets[address] = wallet;
      }
    }
  } else {
    this.mnemonic = mnemonic;
    this.hdwallet = hdkey.fromMasterSeed(bip39.mnemonicToSeed(mnemonic));
    this.wallet_hdpath = "m/44'/60'/0'/0/";
    this.wallets = {};
    this.addresses = [];
>>>>>>> 0f91b885

    for (let i = address_index; i < address_index + num_addresses; i++){
      var wallet = this.hdwallet.derivePath(this.wallet_hdpath + i).getWallet();
      var addr = '0x' + wallet.getAddress().toString('hex');
      this.addresses.push(addr);
      this.wallets[addr] = wallet;
    }
  }

  const tmp_accounts = this.addresses;
  const tmp_wallets = this.wallets;

  this.engine = new ProviderEngine();
  this.engine.addProvider(new HookedSubprovider({
    getAccounts: function(cb) { cb(null, tmp_accounts) },
    getPrivateKey: function(address, cb) {
      if (!tmp_wallets[address]) { return cb('Account not found'); }
      else { cb(null, tmp_wallets[address].getPrivateKey().toString('hex')); }
    },
    signTransaction: function(txParams, cb) {
      let pkey;
      const from = txParams.from.toLowerCase()
      if (tmp_wallets[from]) { pkey = tmp_wallets[from].getPrivateKey(); }
      else { cb('Account not found'); }
      var tx = new Transaction(txParams);
      tx.sign(pkey);
      var rawTx = '0x' + tx.serialize().toString('hex');
      cb(null, rawTx);
    },
    signMessage(message, cb) {
      const dataIfExists = message.data;
      if (!dataIfExists) {
        cb('No data to sign');
      }
      if (!tmp_wallets[message.from]) {
        cb('Account not found');
      }
      let pkey = tmp_wallets[message.from].getPrivateKey();
      var dataBuff = ethUtil.toBuffer(dataIfExists);
      var msgHashBuff = ethUtil.hashPersonalMessage(dataBuff);
      var sig = ethUtil.ecsign(msgHashBuff, pkey);
      var rpcSig = ethUtil.toRpcSig(sig.v, sig.r, sig.s);
      cb(null, rpcSig);
      }		     
  }));

  (!shareNonce)
    ? this.engine.addProvider(new NonceSubProvider())
    : this.engine.addProvider(singletonNonceSubProvider);

  this.engine.addProvider(new FiltersSubprovider());
  if (typeof provider === 'string') {
    this.engine.addProvider(new ProviderSubprovider(new Web3.providers.HttpProvider(provider)));
  } else {
    this.engine.addProvider(new ProviderSubprovider(provider));
  }
  this.engine.start(); // Required by the provider engine.
};

HDWalletProvider.prototype.sendAsync = function() {
  this.engine.sendAsync.apply(this.engine, arguments);
};

HDWalletProvider.prototype.send = function() {
  return this.engine.send.apply(this.engine, arguments);
};

// returns the address of the given address_index, first checking the cache
HDWalletProvider.prototype.getAddress = function(idx) {
  debug('getting addresses', this.addresses[0], idx)
  if (!idx) { return this.addresses[0]; }
  else { return this.addresses[idx]; }
}

// returns the addresses cache
HDWalletProvider.prototype.getAddresses = function() {
  return this.addresses;
}

module.exports = HDWalletProvider;<|MERGE_RESOLUTION|>--- conflicted
+++ resolved
@@ -1,22 +1,22 @@
-var bip39 = require("bip39");
-var hdkey = require('ethereumjs-wallet/hdkey');
-var debug = require('debug')('truffle-hdwallet-provider')
-var ProviderEngine = require("web3-provider-engine");
-var FiltersSubprovider = require('web3-provider-engine/subproviders/filters.js');
-var NonceSubProvider = require('web3-provider-engine/subproviders/nonce-tracker.js');
-var HookedSubprovider = require('web3-provider-engine/subproviders/hooked-wallet.js');
-var ProviderSubprovider = require("web3-provider-engine/subproviders/provider.js");
-var Web3 = require("web3");
-var Transaction = require('ethereumjs-tx');
-<<<<<<< HEAD
-var ethUtil = require('ethereumjs-util');
+const bip39 = require("bip39");
+const ethJSWallet = require('ethereumjs-wallet');
+const hdkey = require('ethereumjs-wallet/hdkey');
+const debug = require('debug')('truffle-hdwallet-provider')
+const ProviderEngine = require("web3-provider-engine");
+const FiltersSubprovider = require('web3-provider-engine/subproviders/filters.js');
+const NonceSubProvider = require('web3-provider-engine/subproviders/nonce-tracker.js');
+const HookedSubprovider = require('web3-provider-engine/subproviders/hooked-wallet.js');
+const ProviderSubprovider = require("web3-provider-engine/subproviders/provider.js");
+const Web3 = require("web3");
+const Transaction = require('ethereumjs-tx');
+const ethUtil = require('ethereumjs-util');
 
 // This line shares nonce state across multiple provider instances. Necessary
 // because within truffle the wallet is repeatedly newed if it's declared in the config within a
 // function, resetting nonce from tx to tx. An instance can opt out
 // of this behavior by passing `shareNonce=false` to the constructor.
 // See issue #65 for more
-var singletonNonceSubProvider = new NonceSubProvider();
+const singletonNonceSubProvider = new NonceSubProvider();
 
 function HDWalletProvider(
   mnemonic,
@@ -26,25 +26,18 @@
   shareNonce=true,
   wallet_hdpath="m/44'/60'/0'/0/"
 ) {
-  this.mnemonic = mnemonic;
-  this.hdwallet = hdkey.fromMasterSeed(bip39.mnemonicToSeed(mnemonic));
-  this.wallet_hdpath = wallet_hdpath;
-  this.wallets = {};
-  this.addresses = [];
-=======
-var Wallet = require('ethereumjs-wallet');
-var EthUtil = require('ethereumjs-util');
 
-function HDWalletProvider(mnemonic, provider_url, address_index=0, num_addresses=1) {
   if (mnemonic.indexOf(' ') === -1 || Array.isArray(mnemonic)) {
-    var privateKeys = Array.isArray(mnemonic) ? mnemonic : [mnemonic];
+
+    const privateKeys = Array.isArray(mnemonic) ? mnemonic : [mnemonic];
     this.wallets = {};
     this.addresses = [];
+
     for (let i = address_index; i < address_index + num_addresses; i++){
-      var privateKey = new Buffer(privateKeys[i], 'hex');
-      if (EthUtil.isValidPrivate(privateKey)) {
-        var wallet = Wallet.fromPrivateKey(privateKey);
-        var address = wallet.getAddressString();
+      const privateKey = Buffer.from(privateKeys[i].replace('0x', ''), 'hex');
+      if (ethUtil.isValidPrivate(privateKey)) {
+        const wallet = ethJSWallet.fromPrivateKey(privateKey);
+        const address = wallet.getAddressString();
         this.addresses.push(address);
         this.wallets[address] = wallet;
       }
@@ -52,14 +45,13 @@
   } else {
     this.mnemonic = mnemonic;
     this.hdwallet = hdkey.fromMasterSeed(bip39.mnemonicToSeed(mnemonic));
-    this.wallet_hdpath = "m/44'/60'/0'/0/";
+    this.wallet_hdpath = wallet_hdpath;
     this.wallets = {};
     this.addresses = [];
->>>>>>> 0f91b885
 
     for (let i = address_index; i < address_index + num_addresses; i++){
-      var wallet = this.hdwallet.derivePath(this.wallet_hdpath + i).getWallet();
-      var addr = '0x' + wallet.getAddress().toString('hex');
+      const wallet = this.hdwallet.derivePath(this.wallet_hdpath + i).getWallet();
+      const addr = '0x' + wallet.getAddress().toString('hex');
       this.addresses.push(addr);
       this.wallets[addr] = wallet;
     }
@@ -80,9 +72,9 @@
       const from = txParams.from.toLowerCase()
       if (tmp_wallets[from]) { pkey = tmp_wallets[from].getPrivateKey(); }
       else { cb('Account not found'); }
-      var tx = new Transaction(txParams);
+      const tx = new Transaction(txParams);
       tx.sign(pkey);
-      var rawTx = '0x' + tx.serialize().toString('hex');
+      const rawTx = '0x' + tx.serialize().toString('hex');
       cb(null, rawTx);
     },
     signMessage(message, cb) {
@@ -94,10 +86,10 @@
         cb('Account not found');
       }
       let pkey = tmp_wallets[message.from].getPrivateKey();
-      var dataBuff = ethUtil.toBuffer(dataIfExists);
-      var msgHashBuff = ethUtil.hashPersonalMessage(dataBuff);
-      var sig = ethUtil.ecsign(msgHashBuff, pkey);
-      var rpcSig = ethUtil.toRpcSig(sig.v, sig.r, sig.s);
+      const dataBuff = ethUtil.toBuffer(dataIfExists);
+      const msgHashBuff = ethUtil.hashPersonalMessage(dataBuff);
+      const sig = ethUtil.ecsign(msgHashBuff, pkey);
+      const rpcSig = ethUtil.toRpcSig(sig.v, sig.r, sig.s);
       cb(null, rpcSig);
       }		     
   }));
